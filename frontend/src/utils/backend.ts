--- conflicted
+++ resolved
@@ -184,25 +184,26 @@
   return response.json();
 };
 
-<<<<<<< HEAD
+
 export type WidgetTemplate = {
   slug: string;
   title: string | null;
   description: string | null;
   definition: Record<string, unknown>;
-=======
+  created_at: string;
+  updated_at: string;
+};
+
 export type AvailableModel = {
   id: number;
   name: string;
   display_name: string | null;
   description: string | null;
   supports_reasoning: boolean;
->>>>>>> a0c308aa
   created_at: string;
   updated_at: string;
 };
 
-<<<<<<< HEAD
 export type WidgetTemplateCreatePayload = {
   slug: string;
   title?: string | null;
@@ -216,10 +217,7 @@
   definition?: Record<string, unknown>;
 };
 
-export const widgetLibraryApi = {
-  async listWidgets(token: string | null): Promise<WidgetTemplate[]> {
-    const response = await requestWithFallback("/api/widgets", {
-=======
+
 export type AvailableModelPayload = {
   name: string;
   display_name?: string | null;
@@ -230,13 +228,27 @@
 export const modelRegistryApi = {
   async list(token: string | null): Promise<AvailableModel[]> {
     const response = await requestWithFallback("/api/models", {
->>>>>>> a0c308aa
-      headers: withAuthHeaders(token),
-    });
-    return response.json();
-  },
-
-<<<<<<< HEAD
+      headers: withAuthHeaders(token),
+    });
+    return response.json();
+  },
+    
+export const widgetLibraryApi = {
+  async listWidgets(token: string | null): Promise<WidgetTemplate[]> {
+    const response = await requestWithFallback("/api/widgets", {
+      headers: withAuthHeaders(token),
+    });
+    return response.json();
+  },
+      
+
+  async listAdmin(token: string | null): Promise<AvailableModel[]> {
+    const response = await requestWithFallback("/api/admin/models", {
+      headers: withAuthHeaders(token),
+    });
+    return response.json();
+  },
+    
   async createWidget(
     token: string | null,
     payload: WidgetTemplateCreatePayload,
@@ -245,16 +257,20 @@
       method: "POST",
       headers: withAuthHeaders(token),
       body: JSON.stringify(payload),
-=======
-  async listAdmin(token: string | null): Promise<AvailableModel[]> {
+    });
+    return response.json();
+  },
+       
+
+  async create(token: string | null, payload: AvailableModelPayload): Promise<AvailableModel> {
     const response = await requestWithFallback("/api/admin/models", {
-      headers: withAuthHeaders(token),
->>>>>>> a0c308aa
-    });
-    return response.json();
-  },
-
-<<<<<<< HEAD
+      method: "POST",
+      headers: withAuthHeaders(token),
+      body: JSON.stringify(payload),
+    });
+    return response.json();
+  },
+  
   async updateWidget(
     token: string | null,
     slug: string,
@@ -262,29 +278,27 @@
   ): Promise<WidgetTemplate> {
     const response = await requestWithFallback(`/api/widgets/${encodeURIComponent(slug)}`, {
       method: "PATCH",
-=======
-  async create(token: string | null, payload: AvailableModelPayload): Promise<AvailableModel> {
-    const response = await requestWithFallback("/api/admin/models", {
-      method: "POST",
->>>>>>> a0c308aa
-      headers: withAuthHeaders(token),
-      body: JSON.stringify(payload),
-    });
-    return response.json();
-  },
-
-<<<<<<< HEAD
-  async deleteWidget(token: string | null, slug: string): Promise<void> {
-    await requestWithFallback(`/api/widgets/${encodeURIComponent(slug)}`, {
-=======
+      headers: withAuthHeaders(token),
+      body: JSON.stringify(payload),
+    });
+    return response.json();
+  },
+
+
   async delete(token: string | null, id: number): Promise<void> {
     await requestWithFallback(`/api/admin/models/${id}`, {
->>>>>>> a0c308aa
       method: "DELETE",
       headers: withAuthHeaders(token),
     });
   },
-<<<<<<< HEAD
+  
+  async deleteWidget(token: string | null, slug: string): Promise<void> {
+    await requestWithFallback(`/api/widgets/${encodeURIComponent(slug)}`, {  
+      method: "DELETE",
+      headers: withAuthHeaders(token),
+    });
+  },
+  
 
   async previewWidget(
     token: string | null,
@@ -298,8 +312,6 @@
     const payload = (await response.json()) as { definition: Record<string, unknown> };
     return payload.definition;
   },
-=======
->>>>>>> a0c308aa
 };
 
 export type VectorStoreSummary = {
