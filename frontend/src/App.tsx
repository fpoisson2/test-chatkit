--- conflicted
+++ resolved
@@ -8,11 +8,8 @@
 import { LoginPage } from "./pages/LoginPage";
 import { VectorStoresPage } from "./pages/VectorStoresPage";
 import WorkflowBuilderPage from "./pages/WorkflowBuilderPage";
-<<<<<<< HEAD
 import { VoicePage } from "./pages/VoicePage";
-=======
 import WidgetLibraryPage from "./pages/WidgetLibraryPage";
->>>>>>> 5e62d8c0
 
 const RequireAdmin = ({ children }: { children: ReactElement }) => {
   const { user } = useAuth();
