import {
  useCallback,
  useEffect,
  useMemo,
  useState,
  type CSSProperties,
  type ChangeEvent,
} from "react";
import ReactFlow, {
  Background,
  Controls,
  MarkerType,
  MiniMap,
  addEdge,
  type Connection,
  type Edge,
  type EdgeOptions,
  type Node,
  ReactFlowProvider,
  useEdgesState,
  useNodesState,
} from "reactflow";

import "reactflow/dist/style.css";

import { useAuth } from "../auth";
import {
  makeApiEndpointCandidates,
  modelRegistryApi,
  vectorStoreApi,
  type AvailableModel,
  type VectorStoreSummary,
} from "../utils/backend";
import { resolveAgentParameters, resolveStateParameters } from "../utils/agentPresets";
import {
  getAgentMessage,
  getAgentModel,
  getAgentReasoningEffort,
  getAgentReasoningVerbosity,
  getAgentReasoningSummary,
  getAgentFileSearchConfig,
  getAgentResponseFormat,
  getAgentTemperature,
  getAgentTopP,
  getAgentMaxOutputTokens,
  getAgentWebSearchConfig,
  getAgentIncludeChatHistory,
  getAgentDisplayResponseInChat,
  getAgentShowSearchSources,
  getAgentContinueOnError,
  getAgentStorePreference,
  parseAgentParameters,
  setStateAssignments,
  setAgentMessage,
  setAgentModel,
  setAgentReasoningEffort,
  setAgentReasoningVerbosity,
  setAgentReasoningSummary,
  setAgentFileSearchConfig,
  getAgentWeatherToolEnabled,
  setAgentWeatherToolEnabled,
  setAgentResponseFormatKind,
  setAgentResponseFormatName,
  setAgentResponseFormatSchema,
  setAgentTemperature,
  setAgentTopP,
  setAgentMaxOutputTokens,
  setAgentWebSearchConfig,
  setAgentIncludeChatHistory,
  setAgentDisplayResponseInChat,
  setAgentShowSearchSources,
  setAgentContinueOnError,
  setAgentStorePreference,
  getStateAssignments,
  stringifyAgentParameters,
  type AgentParameters,
  type FileSearchConfig,
  type WebSearchConfig,
  type StateAssignment,
  type StateAssignmentScope,
} from "../utils/workflows";

const backendUrl = (import.meta.env.VITE_BACKEND_URL ?? "").trim();

type NodeKind = "start" | "agent" | "condition" | "state" | "end";

type ApiWorkflowNode = {
  id: number;
  slug: string;
  kind: NodeKind;
  display_name: string | null;
  agent_key: string | null;
  is_enabled: boolean;
  parameters: AgentParameters | null;
  metadata: Record<string, unknown> | null;
};

type ApiWorkflowEdge = {
  id: number;
  source: string;
  target: string;
  condition: string | null;
  metadata: Record<string, unknown> | null;
};

type WorkflowVersionResponse = {
  id: number;
  workflow_id: number;
  workflow_slug: string | null;
  workflow_display_name: string | null;
  workflow_is_chatkit_default: boolean;
  name: string | null;
  version: number;
  is_active: boolean;
  graph: {
    nodes: ApiWorkflowNode[];
    edges: ApiWorkflowEdge[];
  };
  steps: Array<{
    id: number;
    agent_key: string | null;
    position: number;
    is_enabled: boolean;
    parameters: AgentParameters;
    created_at: string;
    updated_at: string;
  }>;
  created_at: string;
  updated_at: string;
};

type WorkflowSummary = {
  id: number;
  slug: string;
  display_name: string;
  description: string | null;
  active_version_id: number | null;
  active_version_number: number | null;
  is_chatkit_default: boolean;
  versions_count: number;
  created_at: string;
  updated_at: string;
};

type WorkflowVersionSummary = {
  id: number;
  workflow_id: number;
  name: string | null;
  version: number;
  is_active: boolean;
  created_at: string;
  updated_at: string;
};

type FlowNodeData = {
  slug: string;
  kind: NodeKind;
  displayName: string;
  label: string;
  isEnabled: boolean;
  agentKey: string | null;
  parameters: AgentParameters;
  parametersText: string;
  parametersError: string | null;
  metadata: Record<string, unknown>;
};

type FlowEdgeData = {
  condition?: string | null;
  metadata: Record<string, unknown>;
};

type FlowNode = Node<FlowNodeData>;
type FlowEdge = Edge<FlowEdgeData>;

type SaveState = "idle" | "saving" | "saved" | "error";

const NODE_COLORS: Record<NodeKind, string> = {
  start: "#2563eb",
  agent: "#16a34a",
  condition: "#f97316",
  state: "#0ea5e9",
  end: "#7c3aed",
};

const NODE_BACKGROUNDS: Record<NodeKind, string> = {
  start: "rgba(37, 99, 235, 0.12)",
  agent: "rgba(22, 163, 74, 0.12)",
  condition: "rgba(249, 115, 22, 0.14)",
  state: "rgba(14, 165, 233, 0.14)",
  end: "rgba(124, 58, 237, 0.12)",
};

const conditionOptions = [
  { value: "", label: "(par défaut)" },
  { value: "true", label: "Branche true" },
  { value: "false", label: "Branche false" },
];

const reasoningEffortOptions = [
  { value: "", label: "Comportement par défaut" },
  { value: "minimal", label: "Effort minimal" },
  { value: "medium", label: "Effort moyen" },
  { value: "high", label: "Effort élevé" },
];

const reasoningVerbosityOptions = [
  { value: "", label: "Verbosité par défaut" },
  { value: "low", label: "Verbosité faible" },
  { value: "medium", label: "Verbosité moyenne" },
  { value: "high", label: "Verbosité élevée" },
];

const reasoningSummaryOptions = [
  { value: "none", label: "Pas de résumé" },
  { value: "auto", label: "Résumé automatique" },
  { value: "detailed", label: "Résumé détaillé" },
];

const defaultEdgeOptions: EdgeOptions = {
  markerEnd: { type: MarkerType.ArrowClosed, color: "#1e293b" },
  style: { stroke: "#1e293b", strokeWidth: 2 },
  labelStyle: { fill: "#0f172a", fontWeight: 600 },
  labelShowBg: true,
  labelBgPadding: [8, 4],
  labelBgBorderRadius: 6,
  labelBgStyle: { fill: "#f1f5f9", stroke: "#cbd5f5" },
};

const connectionLineStyle = { stroke: "#1e293b", strokeWidth: 2 };

const NON_REASONING_MODEL_PATTERN = /^gpt-4\.1/i;

const supportsReasoningModel = (model: string): boolean => {
  if (!model.trim()) {
    return true;
  }
  return !NON_REASONING_MODEL_PATTERN.test(model.trim());
};

const DEFAULT_JSON_SCHEMA_OBJECT = { type: "object", properties: {} } as const;
const DEFAULT_JSON_SCHEMA_TEXT = JSON.stringify(DEFAULT_JSON_SCHEMA_OBJECT, null, 2);
const DEFAULT_WEB_SEARCH_CONFIG: WebSearchConfig = { search_context_size: "medium" };
const WEB_SEARCH_LOCATION_LABELS = {
  city: "Ville",
  region: "Région",
  country: "Pays",
  type: "Type de précision",
} as const;

const WorkflowBuilderPage = () => {
  const { token } = useAuth();
  const [loading, setLoading] = useState(true);
  const [loadError, setLoadError] = useState<string | null>(null);
  const [saveState, setSaveState] = useState<SaveState>("idle");
  const [saveMessage, setSaveMessage] = useState<string | null>(null);
  const [nodes, setNodes, onNodesChange] = useNodesState<FlowNodeData>([]);
  const [edges, setEdges, onEdgesChange] = useEdgesState<FlowEdgeData>([]);
  const [selectedNodeId, setSelectedNodeId] = useState<string | null>(null);
  const [selectedEdgeId, setSelectedEdgeId] = useState<string | null>(null);
  const [workflows, setWorkflows] = useState<WorkflowSummary[]>([]);
  const [versions, setVersions] = useState<WorkflowVersionSummary[]>([]);
  const [selectedWorkflowId, setSelectedWorkflowId] = useState<number | null>(null);
  const [selectedVersionId, setSelectedVersionId] = useState<number | null>(null);
  const [publishOnSave, setPublishOnSave] = useState(false);
  const [vectorStores, setVectorStores] = useState<VectorStoreSummary[]>([]);
  const [vectorStoresLoading, setVectorStoresLoading] = useState(false);
  const [vectorStoresError, setVectorStoresError] = useState<string | null>(null);
  const [availableModels, setAvailableModels] = useState<AvailableModel[]>([]);
  const [availableModelsLoading, setAvailableModelsLoading] = useState(false);
  const [availableModelsError, setAvailableModelsError] = useState<string | null>(null);

  const authHeader = useMemo(() => (token ? { Authorization: `Bearer ${token}` } : {}), [token]);
  const selectedWorkflow = useMemo(
    () => workflows.find((workflow) => workflow.id === selectedWorkflowId) ?? null,
    [selectedWorkflowId, workflows],
  );

  const selectedVersionSummary = useMemo(
    () => versions.find((version) => version.id === selectedVersionId) ?? null,
    [selectedVersionId, versions],
  );

  const isReasoningModel = useCallback(
    (model: string): boolean => {
      const trimmed = model.trim();
      if (!trimmed) {
        return true;
      }
      const match = availableModels.find((item) => item.name === trimmed);
      if (match) {
        return match.supports_reasoning;
      }
      return supportsReasoningModel(trimmed);
    },
    [availableModels],
  );

  useEffect(() => {
    let isMounted = true;
    if (!token) {
      setVectorStores([]);
      setVectorStoresLoading(false);
      setVectorStoresError(null);
      return () => {
        isMounted = false;
      };
    }

    setVectorStoresLoading(true);
    setVectorStoresError(null);
    vectorStoreApi
      .listStores(token)
      .then((stores) => {
        if (isMounted) {
          setVectorStores(stores);
        }
      })
      .catch((error) => {
        if (!isMounted) {
          return;
        }
        const message =
          error instanceof Error
            ? error.message
            : "Impossible de charger les vector stores.";
        setVectorStoresError(message);
        setVectorStores([]);
      })
      .finally(() => {
        if (isMounted) {
          setVectorStoresLoading(false);
        }
      });

    return () => {
      isMounted = false;
    };
  }, [token]);

  useEffect(() => {
    let isMounted = true;
    if (!token) {
      setAvailableModels([]);
      setAvailableModelsLoading(false);
      setAvailableModelsError(null);
      return () => {
        isMounted = false;
      };
    }

    setAvailableModelsLoading(true);
    setAvailableModelsError(null);
    modelRegistryApi
      .list(token)
      .then((models) => {
        if (!isMounted) {
          return;
        }
        setAvailableModels(models);
      })
      .catch((error) => {
        if (!isMounted) {
          return;
        }
        const message =
          error instanceof Error ? error.message : "Impossible de charger les modèles autorisés.";
        setAvailableModelsError(message);
        setAvailableModels([]);
      })
      .finally(() => {
        if (isMounted) {
          setAvailableModelsLoading(false);
        }
      });

    return () => {
      isMounted = false;
    };
  }, [token]);

  const loadVersionDetail = useCallback(
    async (workflowId: number, versionId: number): Promise<boolean> => {
      setLoading(true);
      setLoadError(null);
      const candidates = makeApiEndpointCandidates(
        backendUrl,
        `/api/workflows/${workflowId}/versions/${versionId}`,
      );
      let lastError: Error | null = null;
      for (const url of candidates) {
        try {
          const response = await fetch(url, {
            headers: {
              "Content-Type": "application/json",
              ...authHeader,
            },
          });
          if (!response.ok) {
            throw new Error(`Échec du chargement de la version (${response.status})`);
          }
          const data: WorkflowVersionResponse = await response.json();
          const flowNodes = data.graph.nodes.map<FlowNode>((node, index) => {
            const positionFromMetadata = extractPosition(node.metadata);
            const displayName = node.display_name ?? humanizeSlug(node.slug);
            const agentKey = node.kind === "agent" ? node.agent_key ?? null : null;
            const parameters =
              node.kind === "agent"
                ? resolveAgentParameters(agentKey, node.parameters)
                : node.kind === "state"
                  ? resolveStateParameters(node.slug, node.parameters)
                  : resolveAgentParameters(null, node.parameters);
            return {
              id: node.slug,
              position: positionFromMetadata ?? { x: 150 * index, y: 120 * index },
              data: {
                slug: node.slug,
                kind: node.kind,
                displayName,
                label: displayName,
                isEnabled: node.is_enabled,
                agentKey,
                parameters,
                parametersText: stringifyAgentParameters(parameters),
                parametersError: null,
                metadata: node.metadata ?? {},
              },
              draggable: true,
              style: buildNodeStyle(node.kind),
            } satisfies FlowNode;
          });
          const flowEdges = data.graph.edges.map<FlowEdge>((edge) => ({
            id: String(edge.id ?? `${edge.source}-${edge.target}-${Math.random()}`),
            source: edge.source,
            target: edge.target,
            label: edge.metadata?.label ? String(edge.metadata.label) : edge.condition ?? "",
            data: {
              condition: edge.condition,
              metadata: edge.metadata ?? {},
            },
            markerEnd: { type: MarkerType.ArrowClosed, color: "#1e293b" },
          }));
          setNodes(flowNodes);
          setEdges(flowEdges);
          setSelectedNodeId(null);
          setSelectedEdgeId(null);
          setSaveState("idle");
          setSaveMessage(null);
          setPublishOnSave(false);
          setLoading(false);
          return true;
        } catch (error) {
          if (error instanceof Error && error.name === "AbortError") {
            continue;
          }
          lastError = error instanceof Error ? error : new Error("Erreur inconnue");
        }
      }
      if (lastError) {
        setLoadError(lastError.message);
      }
      setLoading(false);
      return false;
    },
    [authHeader, setEdges, setNodes],
  );

  const loadVersions = useCallback(
    async (
      workflowId: number,
      preferredVersionId: number | null = null,
    ): Promise<boolean> => {
      setLoadError(null);
      const candidates = makeApiEndpointCandidates(
        backendUrl,
        `/api/workflows/${workflowId}/versions`,
      );
      let lastError: Error | null = null;
      for (const url of candidates) {
        try {
          const response = await fetch(url, {
            headers: {
              "Content-Type": "application/json",
              ...authHeader,
            },
          });
          if (!response.ok) {
            throw new Error(`Échec du chargement des versions (${response.status})`);
          }
          const data: WorkflowVersionSummary[] = await response.json();
          setVersions(data);
          if (data.length === 0) {
            setSelectedVersionId(null);
            setNodes([]);
            setEdges([]);
            setLoading(false);
            return true;
          }
          const availableIds = new Set(data.map((version) => version.id));
          let nextVersionId: number | null = null;
          if (preferredVersionId && availableIds.has(preferredVersionId)) {
            nextVersionId = preferredVersionId;
          } else if (selectedVersionId && availableIds.has(selectedVersionId)) {
            nextVersionId = selectedVersionId;
          } else {
            const active = data.find((version) => version.is_active);
            nextVersionId = active?.id ?? data[0]?.id ?? null;
          }
          setSelectedVersionId(nextVersionId);
          if (nextVersionId != null) {
            await loadVersionDetail(workflowId, nextVersionId);
          } else {
            setLoading(false);
          }
          return true;
        } catch (error) {
          if (error instanceof Error && error.name === "AbortError") {
            continue;
          }
          lastError = error instanceof Error ? error : new Error("Erreur inconnue");
        }
      }
      if (lastError) {
        setLoadError(lastError.message);
      }
      setLoading(false);
      return false;
    },
    [authHeader, loadVersionDetail, selectedVersionId, setEdges, setNodes],
  );

  const loadWorkflows = useCallback(
    async (
      options: {
        selectWorkflowId?: number | null;
        selectVersionId?: number | null;
        excludeWorkflowId?: number | null;
      } = {},
    ): Promise<void> => {
      setLoading(true);
      setLoadError(null);
      const candidates = makeApiEndpointCandidates(backendUrl, "/api/workflows");
      let lastError: Error | null = null;
      for (const url of candidates) {
        try {
          const response = await fetch(url, {
            headers: {
              "Content-Type": "application/json",
              ...authHeader,
            },
          });
          if (!response.ok) {
            throw new Error(`Échec du chargement de la bibliothèque (${response.status})`);
          }
          const data: WorkflowSummary[] = await response.json();
          setWorkflows(data);
          if (data.length === 0) {
            setSelectedWorkflowId(null);
            setSelectedVersionId(null);
            setVersions([]);
            setNodes([]);
            setEdges([]);
            setLoading(false);
            return;
          }
          const availableIds = new Set(data.map((workflow) => workflow.id));
          const excluded = options.excludeWorkflowId ?? null;
          const chatkitWorkflow = data.find(
            (workflow) =>
              workflow.is_chatkit_default &&
              workflow.id !== excluded &&
              availableIds.has(workflow.id),
          );
          let nextWorkflowId = options.selectWorkflowId ?? null;
          if (
            nextWorkflowId &&
            (!availableIds.has(nextWorkflowId) || (excluded != null && nextWorkflowId === excluded))
          ) {
            nextWorkflowId = null;
          }
          if (
            nextWorkflowId == null &&
            selectedWorkflowId &&
            availableIds.has(selectedWorkflowId) &&
            (excluded == null || selectedWorkflowId !== excluded)
          ) {
            nextWorkflowId = selectedWorkflowId;
          }
          if (nextWorkflowId == null) {
            const fallback = chatkitWorkflow ?? data.find((workflow) => workflow.id !== excluded);
            nextWorkflowId = fallback?.id ?? data[0]?.id ?? null;
          }
          setSelectedWorkflowId(nextWorkflowId);
          if (nextWorkflowId != null) {
            await loadVersions(nextWorkflowId, options.selectVersionId ?? null);
          } else {
            setLoading(false);
          }
          return;
        } catch (error) {
          if (error instanceof Error && error.name === "AbortError") {
            continue;
          }
          lastError = error instanceof Error ? error : new Error("Erreur inconnue");
        }
      }
      if (lastError) {
        setLoadError(lastError.message);
      }
      setLoading(false);
    },
    [authHeader, loadVersions, selectedWorkflowId, setEdges, setNodes],
  );

  useEffect(() => {
    void loadWorkflows();
  }, [loadWorkflows]);

  const onConnect = useCallback(
    (connection: Connection) => {
      setEdges((current) =>
        addEdge<FlowEdgeData>(
          {
            ...connection,
            id: `edge-${Date.now()}`,
            label: "",
            data: { condition: "", metadata: {} },
            markerEnd: { type: MarkerType.ArrowClosed, color: "#1e293b" },
          },
          current
        )
      );
    },
    [setEdges]
  );

  const selectedNode = useMemo(
    () => nodes.find((node) => node.id === selectedNodeId) ?? null,
    [nodes, selectedNodeId]
  );

  const selectedEdge = useMemo(
    () => edges.find((edge) => edge.id === selectedEdgeId) ?? null,
    [edges, selectedEdgeId]
  );

  const handleNodeClick = useCallback((_: unknown, node: FlowNode) => {
    setSelectedNodeId(node.id);
    setSelectedEdgeId(null);
  }, []);

  const handleEdgeClick = useCallback((_: unknown, edge: FlowEdge) => {
    setSelectedEdgeId(edge.id);
    setSelectedNodeId(null);
  }, []);

  const updateNodeData = useCallback(
    (nodeId: string, updater: (data: FlowNodeData) => FlowNodeData) => {
      setNodes((current) =>
        current.map((node) => {
          if (node.id !== nodeId) {
            return node;
          }
          const nextData = updater(node.data);
          return {
            ...node,
            data: nextData,
            style: buildNodeStyle(nextData.kind),
          } satisfies FlowNode;
        })
      );
    },
    [setNodes]
  );

  const handleDisplayNameChange = useCallback(
    (nodeId: string, value: string) => {
      updateNodeData(nodeId, (data) => {
        const display = value;
        return {
          ...data,
          displayName: display,
          label: display.trim() ? display : humanizeSlug(data.slug),
        };
      });
    },
    [updateNodeData]
  );

  const handleToggleNode = useCallback(
    (nodeId: string) => {
      updateNodeData(nodeId, (data) => ({
        ...data,
        isEnabled: !data.isEnabled,
      }));
    },
    [updateNodeData]
  );

  const handleParametersChange = useCallback(
    (nodeId: string, rawValue: string) => {
      updateNodeData(nodeId, (data) => {
        let error: string | null = null;
        let parsed = data.parameters;
        try {
          parsed = parseAgentParameters(rawValue);
        } catch (err) {
          error = err instanceof Error ? err.message : "Paramètres invalides";
        }
        return {
          ...data,
          parameters: error ? data.parameters : parsed,
          parametersText: rawValue,
          parametersError: error,
        };
      });
    },
    [updateNodeData]
  );

  const handleAgentMessageChange = useCallback(
    (nodeId: string, value: string) => {
      updateNodeData(nodeId, (data) => {
        if (data.kind !== "agent") {
          return data;
        }
        const nextParameters = setAgentMessage(data.parameters, value);
        return {
          ...data,
          parameters: nextParameters,
          parametersText: stringifyAgentParameters(nextParameters),
          parametersError: null,
        } satisfies FlowNodeData;
      });
    },
    [updateNodeData]
  );

  const handleAgentModelChange = useCallback(
    (nodeId: string, value: string) => {
      updateNodeData(nodeId, (data) => {
        if (data.kind !== "agent") {
          return data;
        }
        let nextParameters = setAgentModel(data.parameters, value);
        if (!isReasoningModel(value)) {
          nextParameters = setAgentReasoningEffort(nextParameters, "");
          nextParameters = setAgentReasoningVerbosity(nextParameters, "");
          nextParameters = setAgentReasoningSummary(nextParameters, "");
        }
        return {
          ...data,
          parameters: nextParameters,
          parametersText: stringifyAgentParameters(nextParameters),
          parametersError: null,
        } satisfies FlowNodeData;
      });
    },
    [isReasoningModel, updateNodeData],
  );

  const handleAgentReasoningChange = useCallback(
    (nodeId: string, value: string) => {
      updateNodeData(nodeId, (data) => {
        if (data.kind !== "agent") {
          return data;
        }
        const nextParameters = setAgentReasoningEffort(data.parameters, value);
        return {
          ...data,
          parameters: nextParameters,
          parametersText: stringifyAgentParameters(nextParameters),
          parametersError: null,
        } satisfies FlowNodeData;
      });
    },
    [updateNodeData],
  );

  const handleAgentReasoningVerbosityChange = useCallback(
    (nodeId: string, value: string) => {
      updateNodeData(nodeId, (data) => {
        if (data.kind !== "agent") {
          return data;
        }
        const nextParameters = setAgentReasoningVerbosity(data.parameters, value);
        return {
          ...data,
          parameters: nextParameters,
          parametersText: stringifyAgentParameters(nextParameters),
          parametersError: null,
        } satisfies FlowNodeData;
      });
    },
    [updateNodeData],
  );

  const handleAgentReasoningSummaryChange = useCallback(
    (nodeId: string, value: string) => {
      updateNodeData(nodeId, (data) => {
        if (data.kind !== "agent") {
          return data;
        }
        const nextParameters = setAgentReasoningSummary(data.parameters, value);
        return {
          ...data,
          parameters: nextParameters,
          parametersText: stringifyAgentParameters(nextParameters),
          parametersError: null,
        } satisfies FlowNodeData;
      });
    },
    [updateNodeData],
  );

  const handleAgentTemperatureChange = useCallback(
    (nodeId: string, value: string) => {
      updateNodeData(nodeId, (data) => {
        if (data.kind !== "agent") {
          return data;
        }
        const nextParameters = setAgentTemperature(data.parameters, value);
        return {
          ...data,
          parameters: nextParameters,
          parametersText: stringifyAgentParameters(nextParameters),
          parametersError: null,
        } satisfies FlowNodeData;
      });
    },
    [updateNodeData],
  );

  const handleAgentTopPChange = useCallback(
    (nodeId: string, value: string) => {
      updateNodeData(nodeId, (data) => {
        if (data.kind !== "agent") {
          return data;
        }
        const nextParameters = setAgentTopP(data.parameters, value);
        return {
          ...data,
          parameters: nextParameters,
          parametersText: stringifyAgentParameters(nextParameters),
          parametersError: null,
        } satisfies FlowNodeData;
      });
    },
    [updateNodeData],
  );

  const handleAgentMaxOutputTokensChange = useCallback(
    (nodeId: string, value: string) => {
      updateNodeData(nodeId, (data) => {
        if (data.kind !== "agent") {
          return data;
        }
        const nextParameters = setAgentMaxOutputTokens(data.parameters, value);
        return {
          ...data,
          parameters: nextParameters,
          parametersText: stringifyAgentParameters(nextParameters),
          parametersError: null,
        } satisfies FlowNodeData;
      });
    },
    [updateNodeData],
  );

  const handleAgentIncludeChatHistoryChange = useCallback(
    (nodeId: string, value: boolean) => {
      updateNodeData(nodeId, (data) => {
        if (data.kind !== "agent") {
          return data;
        }
        const nextParameters = setAgentIncludeChatHistory(data.parameters, value);
        return {
          ...data,
          parameters: nextParameters,
          parametersText: stringifyAgentParameters(nextParameters),
          parametersError: null,
        } satisfies FlowNodeData;
      });
    },
    [updateNodeData],
  );

  const handleAgentDisplayResponseInChatChange = useCallback(
    (nodeId: string, value: boolean) => {
      updateNodeData(nodeId, (data) => {
        if (data.kind !== "agent") {
          return data;
        }
        const nextParameters = setAgentDisplayResponseInChat(data.parameters, value);
        return {
          ...data,
          parameters: nextParameters,
          parametersText: stringifyAgentParameters(nextParameters),
          parametersError: null,
        } satisfies FlowNodeData;
      });
    },
    [updateNodeData],
  );

  const handleAgentShowSearchSourcesChange = useCallback(
    (nodeId: string, value: boolean) => {
      updateNodeData(nodeId, (data) => {
        if (data.kind !== "agent") {
          return data;
        }
        const nextParameters = setAgentShowSearchSources(data.parameters, value);
        return {
          ...data,
          parameters: nextParameters,
          parametersText: stringifyAgentParameters(nextParameters),
          parametersError: null,
        } satisfies FlowNodeData;
      });
    },
    [updateNodeData],
  );

  const handleAgentContinueOnErrorChange = useCallback(
    (nodeId: string, value: boolean) => {
      updateNodeData(nodeId, (data) => {
        if (data.kind !== "agent") {
          return data;
        }
        const nextParameters = setAgentContinueOnError(data.parameters, value);
        return {
          ...data,
          parameters: nextParameters,
          parametersText: stringifyAgentParameters(nextParameters),
          parametersError: null,
        } satisfies FlowNodeData;
      });
    },
    [updateNodeData],
  );

  const handleAgentStorePreferenceChange = useCallback(
    (nodeId: string, value: boolean) => {
      updateNodeData(nodeId, (data) => {
        if (data.kind !== "agent") {
          return data;
        }
        const nextParameters = setAgentStorePreference(data.parameters, value);
        return {
          ...data,
          parameters: nextParameters,
          parametersText: stringifyAgentParameters(nextParameters),
          parametersError: null,
        } satisfies FlowNodeData;
      });
    },
    [updateNodeData],
  );

  const handleAgentResponseFormatKindChange = useCallback(
    (nodeId: string, kind: "text" | "json_schema") => {
      updateNodeData(nodeId, (data) => {
        if (data.kind !== "agent") {
          return data;
        }
        const nextParameters = setAgentResponseFormatKind(data.parameters, kind);
        return {
          ...data,
          parameters: nextParameters,
          parametersText: stringifyAgentParameters(nextParameters),
          parametersError: null,
        } satisfies FlowNodeData;
      });
    },
    [updateNodeData]
  );

  const handleAgentResponseFormatNameChange = useCallback(
    (nodeId: string, value: string) => {
      updateNodeData(nodeId, (data) => {
        if (data.kind !== "agent") {
          return data;
        }
        const nextParameters = setAgentResponseFormatName(data.parameters, value);
        return {
          ...data,
          parameters: nextParameters,
          parametersText: stringifyAgentParameters(nextParameters),
          parametersError: null,
        } satisfies FlowNodeData;
      });
    },
    [updateNodeData]
  );

  const handleAgentResponseFormatSchemaChange = useCallback(
    (nodeId: string, schema: unknown) => {
      updateNodeData(nodeId, (data) => {
        if (data.kind !== "agent") {
          return data;
        }
        const nextParameters = setAgentResponseFormatSchema(data.parameters, schema);
        return {
          ...data,
          parameters: nextParameters,
          parametersText: stringifyAgentParameters(nextParameters),
          parametersError: null,
        } satisfies FlowNodeData;
      });
    },
    [updateNodeData]
  );

  const handleAgentWebSearchChange = useCallback(
    (nodeId: string, config: WebSearchConfig | null) => {
      updateNodeData(nodeId, (data) => {
        if (data.kind !== "agent") {
          return data;
        }
        const nextParameters = setAgentWebSearchConfig(data.parameters, config);
        return {
          ...data,
          parameters: nextParameters,
          parametersText: stringifyAgentParameters(nextParameters),
          parametersError: null,
        } satisfies FlowNodeData;
      });
    },
    [updateNodeData]
  );

  const handleAgentFileSearchChange = useCallback(
    (nodeId: string, config: FileSearchConfig | null) => {
      updateNodeData(nodeId, (data) => {
        if (data.kind !== "agent") {
          return data;
        }
        const nextParameters = setAgentFileSearchConfig(data.parameters, config);
        return {
          ...data,
          parameters: nextParameters,
          parametersText: stringifyAgentParameters(nextParameters),
          parametersError: null,
        } satisfies FlowNodeData;
      });
    },
    [updateNodeData],
  );

  const handleAgentWeatherToolChange = useCallback(
    (nodeId: string, enabled: boolean) => {
      updateNodeData(nodeId, (data) => {
        if (data.kind !== "agent") {
          return data;
        }
        const nextParameters = setAgentWeatherToolEnabled(data.parameters, enabled);
        return {
          ...data,
          parameters: nextParameters,
          parametersText: stringifyAgentParameters(nextParameters),
          parametersError: null,
        } satisfies FlowNodeData;
      });
    },
    [updateNodeData],
  );

  const handleStateAssignmentsChange = useCallback(
    (nodeId: string, scope: StateAssignmentScope, assignments: StateAssignment[]) => {
      updateNodeData(nodeId, (data) => {
        if (data.kind !== "state") {
          return data;
        }
        const nextParameters = setStateAssignments(data.parameters, scope, assignments);
        return {
          ...data,
          parameters: nextParameters,
          parametersText: stringifyAgentParameters(nextParameters),
          parametersError: null,
        } satisfies FlowNodeData;
      });
    },
    [updateNodeData],
  );

  const handleConditionChange = useCallback(
    (edgeId: string, value: string) => {
      setEdges((current) =>
        current.map((edge) =>
          edge.id === edgeId
            ? {
                ...edge,
                label: value,
                data: { ...edge.data, condition: value || null },
              }
            : edge
        )
      );
    },
    [setEdges]
  );

  const handleEdgeLabelChange = useCallback(
    (edgeId: string, value: string) => {
      setEdges((current) =>
        current.map((edge) =>
          edge.id === edgeId
            ? {
                ...edge,
                label: value,
                data: {
                  ...edge.data,
                  metadata: { ...edge.data?.metadata, label: value },
                },
              }
            : edge
        )
      );
    },
    [setEdges]
  );

  const handleRemoveNode = useCallback(
    (nodeId: string) => {
      const nodeToRemove = nodes.find((node) => node.id === nodeId);
      if (!nodeToRemove || nodeToRemove.data.kind === "start" || nodeToRemove.data.kind === "end") {
        return;
      }
      setNodes((currentNodes) => currentNodes.filter((node) => node.id !== nodeId));
      setEdges((currentEdges) =>
        currentEdges.filter((edge) => edge.source !== nodeId && edge.target !== nodeId)
      );
      if (selectedNodeId === nodeId) {
        setSelectedNodeId(null);
      }
    },
    [nodes, selectedNodeId, setEdges, setNodes]
  );

  const handleRemoveEdge = useCallback(
    (edgeId: string) => {
      setEdges((currentEdges) => currentEdges.filter((edge) => edge.id !== edgeId));
      if (selectedEdgeId === edgeId) {
        setSelectedEdgeId(null);
      }
    },
    [selectedEdgeId, setEdges]
  );

  const handleAddAgentNode = useCallback(() => {
    const slug = `agent-${Date.now()}`;
    const parameters = resolveAgentParameters(null, {});
    const newNode: FlowNode = {
      id: slug,
      position: { x: 300, y: 200 },
      data: {
        slug,
        kind: "agent",
        displayName: humanizeSlug(slug),
        isEnabled: true,
        agentKey: null,
        parameters,
        parametersText: stringifyAgentParameters(parameters),
        parametersError: null,
        metadata: {},
        label: humanizeSlug(slug),
      },
      draggable: true,
      style: buildNodeStyle("agent"),
    };
    setNodes((current) => [...current, newNode]);
    setSelectedNodeId(slug);
    setSelectedEdgeId(null);
  }, [setNodes]);

  const handleAddConditionNode = useCallback(() => {
    const slug = `condition-${Date.now()}`;
    const parameters: AgentParameters = { path: "has_all_details", mode: "truthy" };
    const newNode: FlowNode = {
      id: slug,
      position: { x: 400, y: 260 },
      data: {
        slug,
        kind: "condition",
        displayName: humanizeSlug(slug),
        label: humanizeSlug(slug),
        isEnabled: true,
        agentKey: null,
        parameters,
        parametersText: stringifyAgentParameters(parameters),
        parametersError: null,
        metadata: {},
      },
      draggable: true,
      style: buildNodeStyle("condition"),
    };
    setNodes((current) => [...current, newNode]);
    setSelectedNodeId(slug);
    setSelectedEdgeId(null);
  }, [setNodes]);

  const handleAddStateNode = useCallback(() => {
    const slug = `state-${Date.now()}`;
    const parameters: AgentParameters = {
      state: [
        { target: "state.has_all_details", expression: "input.output_parsed.has_all_details" },
        { target: "state.infos_manquantes", expression: "input.output_text" },
      ],
    };
    const newNode: FlowNode = {
      id: slug,
      position: { x: 360, y: 220 },
      data: {
        slug,
        kind: "state",
        displayName: humanizeSlug(slug),
        label: humanizeSlug(slug),
        isEnabled: true,
        agentKey: null,
        parameters,
        parametersText: stringifyAgentParameters(parameters),
        parametersError: null,
        metadata: {},
      },
      draggable: true,
      style: buildNodeStyle("state"),
    };
    setNodes((current) => [...current, newNode]);
    setSelectedNodeId(slug);
    setSelectedEdgeId(null);
  }, [setNodes]);

  const handleWorkflowChange = useCallback(
    (event: ChangeEvent<HTMLSelectElement>) => {
      const value = Number(event.target.value);
      const workflowId = Number.isFinite(value) ? value : null;
      setSelectedWorkflowId(workflowId);
      setSelectedVersionId(null);
      if (workflowId) {
        void loadVersions(workflowId, null);
      } else {
        setVersions([]);
        setNodes([]);
        setEdges([]);
      }
    },
    [loadVersions, setEdges, setNodes],
  );

  const handleVersionChange = useCallback(
    (event: ChangeEvent<HTMLSelectElement>) => {
      const value = Number(event.target.value);
      const versionId = Number.isFinite(value) ? value : null;
      setSelectedVersionId(versionId);
      if (selectedWorkflowId && versionId) {
        void loadVersionDetail(selectedWorkflowId, versionId);
      }
    },
    [loadVersionDetail, selectedWorkflowId],
  );

  const handlePublishToggle = useCallback((event: ChangeEvent<HTMLInputElement>) => {
    setPublishOnSave(event.target.checked);
  }, []);

  const handleCreateWorkflow = useCallback(async () => {
    const proposed = window.prompt("Nom du nouveau workflow ?");
    if (!proposed) {
      return;
    }
    const displayName = proposed.trim();
    if (!displayName) {
      return;
    }
    const slug = slugifyWorkflowName(displayName);
    const payload = {
      slug,
      display_name: displayName,
      description: null,
      graph: null,
    };
    const candidates = makeApiEndpointCandidates(backendUrl, "/api/workflows");
    let lastError: Error | null = null;
    for (const url of candidates) {
      try {
        const response = await fetch(url, {
          method: "POST",
          headers: {
            "Content-Type": "application/json",
            ...authHeader,
          },
          body: JSON.stringify(payload),
        });
        if (!response.ok) {
          throw new Error(`Échec de la création (${response.status})`);
        }
        const data: WorkflowVersionResponse = await response.json();
        await loadWorkflows({ selectWorkflowId: data.workflow_id, selectVersionId: data.id });
        setSaveState("saved");
        setSaveMessage(`Workflow "${displayName}" créé avec succès.`);
        setTimeout(() => setSaveState("idle"), 1500);
        return;
      } catch (error) {
        lastError = error instanceof Error ? error : new Error("Impossible de créer le workflow.");
      }
    }
    setSaveState("error");
    setSaveMessage(lastError?.message ?? "Impossible de créer le workflow.");
  }, [authHeader, loadWorkflows]);

  const handleDeleteWorkflow = useCallback(async () => {
    if (!selectedWorkflowId) {
      return;
    }
    const current = workflows.find((workflow) => workflow.id === selectedWorkflowId);
    if (!current) {
      return;
    }
    if (current.is_chatkit_default) {
      setSaveState("error");
      setSaveMessage(
        "Sélectionnez un autre workflow pour ChatKit avant de supprimer celui-ci.",
      );
      return;
    }
    const confirmed = window.confirm(
      `Supprimer le workflow "${current.display_name}" ? Cette action est irréversible.`,
    );
    if (!confirmed) {
      return;
    }
    const endpoint = `/api/workflows/${selectedWorkflowId}`;
    const candidates = makeApiEndpointCandidates(backendUrl, endpoint);
    let lastError: Error | null = null;
    setSaveState("saving");
    setSaveMessage("Suppression en cours…");
    for (const url of candidates) {
      try {
        const response = await fetch(url, {
          method: "DELETE",
          headers: {
            "Content-Type": "application/json",
            ...authHeader,
          },
        });
        if (response.status === 204) {
          setSelectedNodeId(null);
          setSelectedEdgeId(null);
          await loadWorkflows({ excludeWorkflowId: current.id });
          setSaveState("saved");
          setSaveMessage(`Workflow "${current.display_name}" supprimé.`);
          setTimeout(() => setSaveState("idle"), 1500);
          return;
        }
        if (response.status === 400) {
          let message = "Impossible de supprimer le workflow.";
          try {
            const detail = (await response.json()) as { detail?: unknown };
            if (detail && typeof detail.detail === "string") {
              message = detail.detail;
            }
          } catch (parseError) {
            console.error(parseError);
          }
          throw new Error(message);
        }
        if (response.status === 404) {
          throw new Error("Le workflow n'existe plus.");
        }
        throw new Error(`Impossible de supprimer le workflow (${response.status}).`);
      } catch (error) {
        if (error instanceof Error && error.name === "AbortError") {
          continue;
        }
        lastError = error instanceof Error ? error : new Error("Impossible de supprimer le workflow.");
      }
    }
    setSaveState("error");
    setSaveMessage(lastError?.message ?? "Impossible de supprimer le workflow.");
  }, [
    authHeader,
    loadWorkflows,
    selectedWorkflowId,
    setSelectedEdgeId,
    setSelectedNodeId,
    workflows,
  ]);

  const handleSelectChatkitWorkflow = useCallback(async () => {
    if (!selectedWorkflowId) {
      return;
    }
    const current = workflows.find((workflow) => workflow.id === selectedWorkflowId);
    if (!current || current.is_chatkit_default) {
      return;
    }
    if (!current.active_version_id) {
      setSaveState("error");
      setSaveMessage(
        "Publiez une version de production avant d'utiliser ce workflow avec ChatKit.",
      );
      return;
    }

    const endpoint = "/api/workflows/chatkit";
    const candidates = makeApiEndpointCandidates(backendUrl, endpoint);
    let lastError: Error | null = null;
    setSaveState("saving");
    setSaveMessage("Mise à jour du workflow ChatKit…");
    for (const url of candidates) {
      try {
        const response = await fetch(url, {
          method: "POST",
          headers: {
            "Content-Type": "application/json",
            ...authHeader,
          },
          body: JSON.stringify({ workflow_id: current.id }),
        });
        if (!response.ok) {
          if (response.status === 400 || response.status === 404) {
            try {
              const detail = (await response.json()) as { detail?: unknown };
              const message =
                detail && typeof detail.detail === "string"
                  ? detail.detail
                  : "Impossible de sélectionner le workflow pour ChatKit.";
              throw new Error(message);
            } catch (error) {
              if (error instanceof Error && error.name === "SyntaxError") {
                throw new Error("Impossible de sélectionner le workflow pour ChatKit.");
              }
              throw error;
            }
          }
          throw new Error(
            `Impossible de sélectionner le workflow pour ChatKit (${response.status}).`,
          );
        }
        await loadWorkflows({
          selectWorkflowId: current.id,
          selectVersionId: selectedVersionId ?? null,
        });
        setSaveState("saved");
        setSaveMessage(`Workflow "${current.display_name}" sélectionné pour ChatKit.`);
        setTimeout(() => setSaveState("idle"), 1500);
        return;
      } catch (error) {
        if (error instanceof Error && error.name === "AbortError") {
          continue;
        }
        lastError = error instanceof Error ? error : new Error("Impossible de sélectionner le workflow pour ChatKit.");
      }
    }
    setSaveState("error");
    setSaveMessage(
      lastError?.message ?? "Impossible de sélectionner le workflow pour ChatKit.",
    );
  }, [
    authHeader,
    loadWorkflows,
    selectedVersionId,
    selectedWorkflowId,
    workflows,
  ]);

  const handlePromoteVersion = useCallback(async () => {
    if (!selectedWorkflowId || !selectedVersionId) {
      return;
    }
    const endpoint = `/api/workflows/${selectedWorkflowId}/production`;
    const candidates = makeApiEndpointCandidates(backendUrl, endpoint);
    let lastError: Error | null = null;
    for (const url of candidates) {
      try {
        const response = await fetch(url, {
          method: "POST",
          headers: {
            "Content-Type": "application/json",
            ...authHeader,
          },
          body: JSON.stringify({ version_id: selectedVersionId }),
        });
        if (!response.ok) {
          throw new Error(`Échec de la mise en production (${response.status})`);
        }
        await loadWorkflows({
          selectWorkflowId: selectedWorkflowId,
          selectVersionId: selectedVersionId,
        });
        setSaveState("saved");
        setSaveMessage("Version définie comme production.");
        setTimeout(() => setSaveState("idle"), 1500);
        return;
      } catch (error) {
        lastError =
          error instanceof Error
            ? error
            : new Error("Impossible de définir la version en production.");
      }
    }
    setSaveState("error");
    setSaveMessage(
      lastError?.message ?? "Impossible de définir la version en production."
    );
  }, [authHeader, loadWorkflows, selectedVersionId, selectedWorkflowId]);

  const handleSave = useCallback(async () => {
    setSaveMessage(null);
    if (!selectedWorkflowId) {
      setSaveState("error");
      setSaveMessage("Sélectionnez un workflow avant d'enregistrer une version.");
      return;
    }

    const nodesWithErrors = nodes.filter((node) => node.data.parametersError);
    if (nodesWithErrors.length > 0) {
      setSaveState("error");
      setSaveMessage("Corrigez les paramètres JSON invalides avant d'enregistrer.");
      return;
    }

    try {
      const graphPayload = {
        nodes: nodes.map((node, index) => ({
          slug: node.data.slug,
          kind: node.data.kind,
          display_name: node.data.displayName.trim() || null,
          agent_key: node.data.kind === "agent" ? node.data.agentKey : null,
          is_enabled: node.data.isEnabled,
          parameters: prepareNodeParametersForSave(node.data.kind, node.data.parameters),
          metadata: {
            ...node.data.metadata,
            position: { x: node.position.x, y: node.position.y },
            order: index + 1,
          },
        })),
        edges: edges.map((edge, index) => ({
          source: edge.source,
          target: edge.target,
          condition: edge.data?.condition ? edge.data.condition : null,
          metadata: {
            ...edge.data?.metadata,
            label: edge.label ?? "",
            order: index + 1,
          },
        })),
      };

      const endpoint = `/api/workflows/${selectedWorkflowId}/versions`;
      const candidates = makeApiEndpointCandidates(backendUrl, endpoint);
      setSaveState("saving");
      for (const url of candidates) {
        const response = await fetch(url, {
          method: "POST",
          headers: {
            "Content-Type": "application/json",
            ...authHeader,
          },
          body: JSON.stringify({
            graph: graphPayload,
            mark_as_active: publishOnSave,
          }),
        });
        if (!response.ok) {
          throw new Error(`Échec de l'enregistrement (${response.status})`);
        }
        const data: WorkflowVersionResponse = await response.json();
        await loadVersions(selectedWorkflowId, data.id);
        setSaveState("saved");
        setSaveMessage(
          publishOnSave
            ? "Nouvelle version enregistrée et définie en production."
            : "Nouvelle version enregistrée avec succès."
        );
        setTimeout(() => setSaveState("idle"), 1500);
        return;
      }
      throw new Error("Impossible de contacter le serveur pour enregistrer la version.");
    } catch (error) {
      setSaveState("error");
      setSaveMessage(
        error instanceof Error ? error.message : "Impossible d'enregistrer le workflow."
      );
    }
  }, [authHeader, edges, loadVersions, nodes, publishOnSave, selectedWorkflowId]);

const disableSave = useMemo(() => {
  if (!selectedWorkflowId) return true;

  // Si un simple parametersError est présent, inutile d'aller plus loin
  if (nodes.some((node) => node.data.parametersError)) return true;

  const availableVectorStoreSlugs = new Set(vectorStores.map((store) => store.slug));

  return nodes.some((node) => {
    if (node.data.kind !== "agent" || !node.data.isEnabled) {
      return false;
    }

    const fileSearchConfig = getAgentFileSearchConfig(node.data.parameters);
    if (!fileSearchConfig) {
      return false;
    }

    const slug = fileSearchConfig.vector_store_slug?.trim() ?? "";
    if (!slug) {
      return true;
    }

    if (!vectorStoresError && vectorStores.length > 0 && !availableVectorStoreSlugs.has(slug)) {
      return true;
    }

    return false;
  });
}, [nodes, selectedWorkflowId, vectorStores, vectorStoresError]);


  return (
    <ReactFlowProvider>
      <main
        style={{
          display: "grid",
          gridTemplateColumns: "minmax(0, 1fr) 340px",
          gap: "1.25rem",
          height: "calc(100vh - 4rem)",
          padding: "1.5rem",
        }}
      >
        <section
          style={{
            position: "relative",
            border: "1px solid rgba(15, 23, 42, 0.08)",
            borderRadius: "1rem",
            overflow: "hidden",
            background: "#fff",
          }}
          aria-label="Éditeur visuel du workflow"
        >
          {loading ? (
            <div style={loadingStyle}>Chargement du workflow…</div>
          ) : loadError ? (
            <div style={loadingStyle} role="alert">
              {loadError}
            </div>
          ) : (
            <ReactFlow
              nodes={nodes}
              edges={edges}
              onNodesChange={onNodesChange}
              onEdgesChange={onEdgesChange}
              onNodeClick={handleNodeClick}
              onEdgeClick={handleEdgeClick}
              onConnect={onConnect}
              defaultEdgeOptions={defaultEdgeOptions}
              connectionLineStyle={connectionLineStyle}
              style={{ background: "#f8fafc" }}
              fitView
              fitViewOptions={{ padding: 0.2 }}
            >
              <Background gap={18} size={1} />
              <MiniMap
                nodeStrokeColor={(node) => NODE_COLORS[(node.data as FlowNodeData).kind]}
                nodeColor={(node) => NODE_COLORS[(node.data as FlowNodeData).kind]}
              />
              <Controls />
            </ReactFlow>
          )}
        </section>

        <aside
          style={{
            display: "flex",
            flexDirection: "column",
            gap: "1rem",
            padding: "1rem",
            borderRadius: "1rem",
            border: "1px solid rgba(15, 23, 42, 0.08)",
            background: "#fff",
            overflowY: "auto",
          }}
        >
          <header>
            <h1 style={{ fontSize: "1.5rem", marginBottom: "0.5rem" }}>Bibliothèque de workflows</h1>
            <p style={{ color: "#475569" }}>
              Ajoutez des agents, connectez-les entre eux et ajustez leurs paramètres pour piloter le
              workflow ChatKit.
            </p>
          </header>

          <section style={{ display: "flex", flexDirection: "column", gap: "0.5rem" }}>
            <label htmlFor="workflow-select" style={{ fontWeight: 600, color: "#0f172a" }}>
              Workflow
            </label>
            <div style={{ display: "flex", gap: "0.5rem", flexWrap: "wrap" }}>
              <select
                id="workflow-select"
                value={selectedWorkflowId ? String(selectedWorkflowId) : ""}
                onChange={handleWorkflowChange}
                disabled={loading}
                style={{ flexGrow: 1, minWidth: "12rem" }}
              >
                {workflows.length === 0 ? (
                  <option value="">Aucun workflow disponible</option>
                ) : (
                  workflows.map((workflow) => (
                    <option key={workflow.id} value={workflow.id}>
                      {workflow.display_name}
                      {workflow.active_version_number
                        ? ` (prod : v${workflow.active_version_number})`
                        : ""}
                      {workflow.is_chatkit_default ? " – utilisé par ChatKit" : ""}
                    </option>
                  ))
                )}
              </select>
              <button type="button" className="btn" onClick={handleCreateWorkflow} disabled={loading}>
                Nouveau workflow
              </button>
              <button
                type="button"
                className="btn"
                onClick={handleSelectChatkitWorkflow}
                disabled={
                  loading ||
                  !selectedWorkflowId ||
                  selectedWorkflow?.is_chatkit_default ||
                  !selectedWorkflow?.active_version_id
                }
              >
                Utiliser pour ChatKit
              </button>
              <button
                type="button"
                className="btn"
                onClick={handleDeleteWorkflow}
                disabled={loading || !selectedWorkflowId || selectedWorkflow?.is_chatkit_default}
                style={{ backgroundColor: "#fee2e2", color: "#b91c1c", borderColor: "#fecaca" }}
              >
                Supprimer le workflow
              </button>
            </div>
            {selectedWorkflow?.description && (
              <p style={{ color: "#475569", margin: 0 }}>{selectedWorkflow.description}</p>
            )}
            {selectedWorkflow?.is_chatkit_default ? (
              <p style={{ color: "#047857", margin: "0.25rem 0 0" }}>
                Ce workflow alimente actuellement ChatKit.
              </p>
            ) : selectedWorkflow && !selectedWorkflow.active_version_id ? (
              <p style={{ color: "#b45309", margin: "0.25rem 0 0" }}>
                Publiez une version de production pour pouvoir l'utiliser avec ChatKit.
              </p>
            ) : null}
          </section>

          {workflows.length === 0 ? (
            <div style={{ color: "#475569" }}>
              <p style={{ margin: "0.5rem 0" }}>
                Aucun workflow n'est encore disponible. Créez-en un pour commencer.
              </p>
            </div>
          ) : (
            <>
              <section style={{ display: "flex", flexDirection: "column", gap: "0.5rem" }}>
                <label htmlFor="version-select" style={{ fontWeight: 600, color: "#0f172a" }}>
                  Version
                </label>
                <select
                  id="version-select"
                  value={selectedVersionId ? String(selectedVersionId) : ""}
                  onChange={handleVersionChange}
                  disabled={loading || versions.length === 0}
                >
                  {versions.map((version) => (
                    <option key={version.id} value={version.id}>
                      {`v${version.version}${version.name ? ` – ${version.name}` : ""}${
                        version.is_active ? " (production)" : ""
                      }`}
                    </option>
                  ))}
                </select>
                {selectedVersionSummary && (
                  <p style={{ color: "#475569", margin: 0 }}>
                    Dernière mise à jour : {formatDateTime(selectedVersionSummary.updated_at)}
                  </p>
                )}
                {selectedVersionSummary && !selectedVersionSummary.is_active && (
                  <button
                    type="button"
                    className="btn"
                    onClick={handlePromoteVersion}
                    disabled={loading}
                  >
                    Définir comme version de production
                  </button>
                )}
              </section>

              <div style={{ display: "flex", gap: "0.5rem", flexWrap: "wrap" }}>
                <button
                  type="button"
                  className="btn"
                  onClick={handleAddAgentNode}
                  disabled={loading}
                >
                  Ajouter un agent
                </button>
                <button
                  type="button"
                  className="btn"
                  onClick={handleAddConditionNode}
                  disabled={loading}
                >
                  Ajouter un bloc conditionnel
                </button>
                <button
                  type="button"
                  className="btn"
                  onClick={handleAddStateNode}
                  disabled={loading}
                >
                  Ajouter un bloc état
                </button>
              </div>

              {selectedNode ? (
                <NodeInspector
                  node={selectedNode}
                  onToggle={handleToggleNode}
                  onDisplayNameChange={handleDisplayNameChange}
                  onAgentMessageChange={handleAgentMessageChange}
                  onAgentModelChange={handleAgentModelChange}
                  onAgentReasoningChange={handleAgentReasoningChange}
                  onAgentReasoningVerbosityChange={handleAgentReasoningVerbosityChange}
                  onAgentReasoningSummaryChange={handleAgentReasoningSummaryChange}
                  onAgentTemperatureChange={handleAgentTemperatureChange}
                  onAgentTopPChange={handleAgentTopPChange}
                  onAgentMaxOutputTokensChange={handleAgentMaxOutputTokensChange}
                  onAgentResponseFormatKindChange={handleAgentResponseFormatKindChange}
                  onAgentResponseFormatNameChange={handleAgentResponseFormatNameChange}
                  onAgentResponseFormatSchemaChange={handleAgentResponseFormatSchemaChange}
                  onAgentIncludeChatHistoryChange={handleAgentIncludeChatHistoryChange}
                  onAgentDisplayResponseInChatChange={handleAgentDisplayResponseInChatChange}
                  onAgentShowSearchSourcesChange={handleAgentShowSearchSourcesChange}
                  onAgentContinueOnErrorChange={handleAgentContinueOnErrorChange}
                  onAgentStorePreferenceChange={handleAgentStorePreferenceChange}
                  onAgentWebSearchChange={handleAgentWebSearchChange}
                  onAgentFileSearchChange={handleAgentFileSearchChange}
<<<<<<< HEAD
                  availableModels={availableModels}
                  availableModelsLoading={availableModelsLoading}
                  availableModelsError={availableModelsError}
                  isReasoningModel={isReasoningModel}
=======
                  onAgentWeatherToolChange={handleAgentWeatherToolChange}
>>>>>>> c8be6e87
                  vectorStores={vectorStores}
                  vectorStoresLoading={vectorStoresLoading}
                  vectorStoresError={vectorStoresError}
                  onStateAssignmentsChange={handleStateAssignmentsChange}
                  onParametersChange={handleParametersChange}
                  onRemove={handleRemoveNode}
                />
              ) : selectedEdge ? (
                <EdgeInspector
                  edge={selectedEdge}
                  onConditionChange={handleConditionChange}
                  onLabelChange={handleEdgeLabelChange}
                  onRemove={handleRemoveEdge}
                />
              ) : (
                <EmptyInspector />
              )}

              <footer style={{ marginTop: "auto" }}>
                <label style={{ display: "flex", alignItems: "center", gap: "0.5rem" }}>
                  <input
                    type="checkbox"
                    checked={publishOnSave}
                    onChange={handlePublishToggle}
                    disabled={loading}
                  />
                  <span>Publier cette version immédiatement</span>
                </label>
                <button
                  type="button"
                  className="btn primary"
                  onClick={handleSave}
                  disabled={disableSave || saveState === "saving" || loading}
                >
                  {saveState === "saving" ? "Enregistrement…" : "Enregistrer les modifications"}
                </button>
                {saveMessage && (
                  <p
                    style={{
                      marginTop: "0.5rem",
                      color: saveState === "error" ? "#b91c1c" : "#047857",
                    }}
                  >
                    {saveMessage}
                  </p>
                )}
              </footer>
            </>
          )}
        </aside>
      </main>
    </ReactFlowProvider>
  );
};

type NodeInspectorProps = {
  node: FlowNode;
  onToggle: (nodeId: string) => void;
  onDisplayNameChange: (nodeId: string, value: string) => void;
  onAgentMessageChange: (nodeId: string, value: string) => void;
  onAgentModelChange: (nodeId: string, value: string) => void;
  onAgentReasoningChange: (nodeId: string, value: string) => void;
  onAgentReasoningVerbosityChange: (nodeId: string, value: string) => void;
  onAgentReasoningSummaryChange: (nodeId: string, value: string) => void;
  onAgentTemperatureChange: (nodeId: string, value: string) => void;
  onAgentTopPChange: (nodeId: string, value: string) => void;
  onAgentMaxOutputTokensChange: (nodeId: string, value: string) => void;
  onAgentResponseFormatKindChange: (nodeId: string, kind: "text" | "json_schema") => void;
  onAgentResponseFormatNameChange: (nodeId: string, value: string) => void;
  onAgentResponseFormatSchemaChange: (nodeId: string, schema: unknown) => void;
  onAgentIncludeChatHistoryChange: (nodeId: string, value: boolean) => void;
  onAgentDisplayResponseInChatChange: (nodeId: string, value: boolean) => void;
  onAgentShowSearchSourcesChange: (nodeId: string, value: boolean) => void;
  onAgentContinueOnErrorChange: (nodeId: string, value: boolean) => void;
  onAgentStorePreferenceChange: (nodeId: string, value: boolean) => void;
  onAgentWebSearchChange: (nodeId: string, config: WebSearchConfig | null) => void;
  onAgentFileSearchChange: (nodeId: string, config: FileSearchConfig | null) => void;
<<<<<<< HEAD
  availableModels: AvailableModel[];
  availableModelsLoading: boolean;
  availableModelsError: string | null;
  isReasoningModel: (model: string) => boolean;
=======
  onAgentWeatherToolChange: (nodeId: string, enabled: boolean) => void;
>>>>>>> c8be6e87
  vectorStores: VectorStoreSummary[];
  vectorStoresLoading: boolean;
  vectorStoresError: string | null;
  onStateAssignmentsChange: (
    nodeId: string,
    scope: StateAssignmentScope,
    assignments: StateAssignment[],
  ) => void;
  onParametersChange: (nodeId: string, value: string) => void;
  onRemove: (nodeId: string) => void;
};

const NodeInspector = ({
  node,
  onToggle,
  onDisplayNameChange,
  onAgentMessageChange,
  onAgentModelChange,
  onAgentReasoningChange,
  onAgentReasoningVerbosityChange,
  onAgentReasoningSummaryChange,
  onAgentTemperatureChange,
  onAgentTopPChange,
  onAgentMaxOutputTokensChange,
  onAgentResponseFormatKindChange,
  onAgentResponseFormatNameChange,
  onAgentResponseFormatSchemaChange,
  onAgentIncludeChatHistoryChange,
  onAgentDisplayResponseInChatChange,
  onAgentShowSearchSourcesChange,
  onAgentContinueOnErrorChange,
  onAgentStorePreferenceChange,
  onAgentWebSearchChange,
  onAgentFileSearchChange,
<<<<<<< HEAD
  availableModels,
  availableModelsLoading,
  availableModelsError,
  isReasoningModel,
=======
  onAgentWeatherToolChange,
>>>>>>> c8be6e87
  vectorStores,
  vectorStoresLoading,
  vectorStoresError,
  onStateAssignmentsChange,
  onParametersChange,
  onRemove,
}: NodeInspectorProps) => {
  const { kind, displayName, isEnabled, parameters, parametersText, parametersError } =
    node.data;
  const isFixed = kind === "start" || kind === "end";
  const agentMessage = getAgentMessage(parameters);
  const agentModel = getAgentModel(parameters);
  const reasoningEffort = getAgentReasoningEffort(parameters);
  const responseFormat = getAgentResponseFormat(parameters);
  const temperature = getAgentTemperature(parameters);
  const topP = getAgentTopP(parameters);
  const reasoningVerbosity = getAgentReasoningVerbosity(parameters);
  const rawReasoningSummary = getAgentReasoningSummary(parameters);
  const reasoningSummaryValue = rawReasoningSummary.trim() ? rawReasoningSummary : "none";
  const maxOutputTokens = getAgentMaxOutputTokens(parameters);
  const maxOutputTokensValue =
    typeof maxOutputTokens === "number" ? String(maxOutputTokens) : "";
  const includeChatHistory = getAgentIncludeChatHistory(parameters);
  const displayResponseInChat = getAgentDisplayResponseInChat(parameters);
  const showSearchSources = getAgentShowSearchSources(parameters);
  const continueOnError = getAgentContinueOnError(parameters);
  const storeResponses = getAgentStorePreference(parameters);
  const webSearchConfig = getAgentWebSearchConfig(parameters);
  const webSearchEnabled = Boolean(webSearchConfig);
  const fileSearchConfig = getAgentFileSearchConfig(parameters);
  const fileSearchEnabled = Boolean(fileSearchConfig);
  const weatherFunctionEnabled = getAgentWeatherToolEnabled(parameters);
  const selectedVectorStoreSlug = fileSearchConfig?.vector_store_slug ?? "";
  const trimmedVectorStoreSlug = selectedVectorStoreSlug.trim();
  const selectedVectorStoreExists =
    trimmedVectorStoreSlug.length > 0 && vectorStores.some((store) => store.slug === trimmedVectorStoreSlug);
  const fileSearchMissingVectorStore =
    fileSearchEnabled &&
    (!trimmedVectorStoreSlug || (!vectorStoresError && vectorStores.length > 0 && !selectedVectorStoreExists));

  let fileSearchValidationMessage: string | null = null;
  if (fileSearchMissingVectorStore && !vectorStoresLoading) {
    if (!vectorStoresError && vectorStores.length === 0) {
      fileSearchValidationMessage =
        "Créez un vector store avant d'activer la recherche documentaire.";
    } else if (trimmedVectorStoreSlug && !selectedVectorStoreExists) {
      fileSearchValidationMessage =
        "Le vector store sélectionné n'est plus disponible. Choisissez-en un autre.";
    } else {
      fileSearchValidationMessage =
        "Sélectionnez un vector store pour activer la recherche documentaire.";
    }
  }
  const matchedModel = availableModels.find((model) => model.name === agentModel);
  const selectedModelOption = matchedModel ? matchedModel.name : "";
  const supportsReasoning = isReasoningModel(agentModel);
  const temperatureValue = typeof temperature === "number" ? String(temperature) : "";
  const topPValue = typeof topP === "number" ? String(topP) : "";
  const globalAssignments = useMemo(
    () => getStateAssignments(parameters, "globals"),
    [parameters],
  );
  const stateAssignments = useMemo(
    () => getStateAssignments(parameters, "state"),
    [parameters],
  );
  const [schemaText, setSchemaText] = useState(() =>
    responseFormat.kind === "json_schema"
      ? JSON.stringify(responseFormat.schema ?? {}, null, 2)
      : DEFAULT_JSON_SCHEMA_TEXT,
  );
  const [schemaError, setSchemaError] = useState<string | null>(null);
  const schemaSignature =
    responseFormat.kind === "json_schema"
      ? JSON.stringify(responseFormat.schema ?? {})
      : "";
  useEffect(() => {
    if (responseFormat.kind === "json_schema") {
      setSchemaText(JSON.stringify(responseFormat.schema ?? {}, null, 2));
    } else {
      setSchemaText(DEFAULT_JSON_SCHEMA_TEXT);
    }
    setSchemaError(null);
  }, [node.id, responseFormat.kind, schemaSignature]);
  return (
    <section aria-label={`Propriétés du nœud ${node.data.slug}`}>
      <h2 style={{ fontSize: "1.25rem", marginBottom: "0.75rem" }}>Nœud sélectionné</h2>
      <dl style={{ display: "grid", gridTemplateColumns: "auto 1fr", gap: "0.25rem 0.75rem" }}>
        <dt>Identifiant</dt>
        <dd>{node.data.slug}</dd>
        <dt>Type</dt>
        <dd>{labelForKind(kind)}</dd>
      </dl>

      <label style={fieldStyle}>
        <span>Nom affiché</span>
        <input
          type="text"
          value={displayName}
          onChange={(event) => onDisplayNameChange(node.id, event.target.value)}
        />
      </label>

      {kind === "agent" && (
        <>
          <label style={fieldStyle}>
            <span>Message système</span>
            <textarea
              value={agentMessage}
              rows={5}
              placeholder="Texte transmis à l'agent pour définir son rôle"
              onChange={(event) => onAgentMessageChange(node.id, event.target.value)}
            />
          </label>

          <label style={fieldStyle}>
            <span>Modèle OpenAI</span>
            <select
              value={selectedModelOption}
              onChange={(event) => onAgentModelChange(node.id, event.target.value)}
              disabled={availableModelsLoading}
            >
              <option value="">Modèle personnalisé ou non listé</option>
              {availableModels.map((model) => (
                <option key={model.id} value={model.name}>
                  {model.display_name?.trim()
                    ? `${model.display_name} (${model.name})`
                    : model.name}
                  {model.supports_reasoning ? " – raisonnement" : ""}
                </option>
              ))}
            </select>
            <input
              type="text"
              value={agentModel}
              placeholder="Ex. gpt-4.1-mini"
              onChange={(event) => onAgentModelChange(node.id, event.target.value)}
            />
            {availableModelsLoading ? (
              <small style={{ color: "#475569" }}>Chargement des modèles autorisés…</small>
            ) : availableModelsError ? (
              <span style={{ color: "#b91c1c", fontSize: "0.85rem" }}>{availableModelsError}</span>
            ) : matchedModel?.description ? (
              <small style={{ color: "#475569" }}>{matchedModel.description}</small>
            ) : null}
            <small style={{ color: "#475569" }}>
              Sélectionnez un modèle autorisé ou saisissez une valeur personnalisée dans le champ texte.
            </small>
          </label>

          {supportsReasoning ? (
            <>
              <label style={fieldStyle}>
                <span>Niveau de raisonnement</span>
                <select
                  value={reasoningEffort}
                  onChange={(event) => onAgentReasoningChange(node.id, event.target.value)}
                >
                  {reasoningEffortOptions.map((option) => (
                    <option key={option.value} value={option.value}>
                      {option.label}
                    </option>
                  ))}
                </select>
                <small style={{ color: "#475569" }}>
                  Ajuste la profondeur d'analyse du modèle (laisser vide pour utiliser la valeur par
                  défaut).
                </small>
              </label>

              <label style={fieldStyle}>
                <span>Verbosité du raisonnement</span>
                <select
                  value={reasoningVerbosity}
                  onChange={(event) => onAgentReasoningVerbosityChange(node.id, event.target.value)}
                >
                  {reasoningVerbosityOptions.map((option) => (
                    <option key={option.value} value={option.value}>
                      {option.label}
                    </option>
                  ))}
                </select>
                <small style={{ color: "#475569" }}>
                  Contrôle la quantité de texte générée pendant les étapes de raisonnement.
                </small>
              </label>

              <label style={fieldStyle}>
                <span>Résumé des étapes</span>
                <select
                  value={reasoningSummaryValue}
                  onChange={(event) => onAgentReasoningSummaryChange(node.id, event.target.value)}
                >
                  {reasoningSummaryOptions.map((option) => (
                    <option key={option.value} value={option.value}>
                      {option.label}
                    </option>
                  ))}
                </select>
                <small style={{ color: "#475569" }}>
                  Détermine si l'agent doit générer un résumé automatique de son raisonnement.
                </small>
              </label>
            </>
          ) : (
            <>
              <label style={fieldStyle}>
                <span>Température</span>
                <input
                  type="number"
                  min="0"
                  max="2"
                  step="0.01"
                  value={temperatureValue}
                  placeholder="Ex. 0.7"
                  onChange={(event) => onAgentTemperatureChange(node.id, event.target.value)}
                />
                <small style={{ color: "#475569" }}>
                  Ajuste la créativité des réponses pour les modèles sans raisonnement.
                </small>
              </label>
              <label style={fieldStyle}>
                <span>Top-p</span>
                <input
                  type="number"
                  min="0"
                  max="1"
                  step="0.01"
                  value={topPValue}
                  placeholder="Ex. 0.9"
                  onChange={(event) => onAgentTopPChange(node.id, event.target.value)}
                />
                <small style={{ color: "#475569" }}>
                  Détermine la diversité lexicale en limitant la probabilité cumulée.
                </small>
              </label>
            </>
          )}

          <label style={fieldStyle}>
            <span>Nombre maximal de tokens générés</span>
            <input
              type="number"
              min="1"
              step="1"
              value={maxOutputTokensValue}
              placeholder="Laisser vide pour la valeur par défaut"
              onChange={(event) => onAgentMaxOutputTokensChange(node.id, event.target.value)}
            />
            <small style={{ color: "#475569" }}>
              Limite la longueur maximale des réponses produites par cet agent.
            </small>
          </label>

          <div style={{ display: "grid", gap: "0.5rem" }}>
            <label style={{ display: "flex", alignItems: "center", gap: "0.5rem" }}>
              <input
                type="checkbox"
                checked={includeChatHistory}
                onChange={(event) =>
                  onAgentIncludeChatHistoryChange(node.id, event.target.checked)
                }
              />
              Inclure l'historique du chat
            </label>
            <label style={{ display: "flex", alignItems: "center", gap: "0.5rem" }}>
              <input
                type="checkbox"
                checked={displayResponseInChat}
                onChange={(event) =>
                  onAgentDisplayResponseInChatChange(node.id, event.target.checked)
                }
              />
              Afficher la réponse dans le chat
            </label>
            <label style={{ display: "flex", alignItems: "center", gap: "0.5rem" }}>
              <input
                type="checkbox"
                checked={showSearchSources}
                onChange={(event) =>
                  onAgentShowSearchSourcesChange(node.id, event.target.checked)
                }
              />
              Afficher les sources de recherche
            </label>
            <label style={{ display: "flex", alignItems: "center", gap: "0.5rem" }}>
              <input
                type="checkbox"
                checked={continueOnError}
                onChange={(event) =>
                  onAgentContinueOnErrorChange(node.id, event.target.checked)
                }
              />
              Continuer l'exécution en cas d'erreur
            </label>
            <label style={{ display: "flex", alignItems: "center", gap: "0.5rem" }}>
              <input
                type="checkbox"
                checked={storeResponses}
                onChange={(event) =>
                  onAgentStorePreferenceChange(node.id, event.target.checked)
                }
              />
              Enregistrer la réponse dans l'historique de conversation
            </label>
          </div>

          <label style={fieldStyle}>
            <span>Type de sortie</span>
            <select
              value={responseFormat.kind}
              onChange={(event) =>
                onAgentResponseFormatKindChange(
                  node.id,
                  event.target.value as "text" | "json_schema",
                )
              }
            >
              <option value="text">Texte libre</option>
              <option value="json_schema">Schéma JSON</option>
            </select>
            <small style={{ color: "#475569" }}>
              Choisissez le format attendu pour la réponse de l'agent.
            </small>
          </label>

          {responseFormat.kind === "json_schema" && (
            <>
              <label style={fieldStyle}>
                <span>Nom du schéma JSON</span>
                <input
                  type="text"
                  value={responseFormat.name}
                  onChange={(event) => onAgentResponseFormatNameChange(node.id, event.target.value)}
                />
              </label>

              <label style={fieldStyle}>
                <span>Définition du schéma JSON</span>
                <textarea
                  value={schemaText}
                  rows={8}
                  onChange={(event) => {
                    const value = event.target.value;
                    setSchemaText(value);
                    try {
                      const parsed = JSON.parse(value);
                      setSchemaError(null);
                      onAgentResponseFormatSchemaChange(node.id, parsed);
                    } catch (error) {
                      setSchemaError(
                        error instanceof Error ? error.message : "Schéma JSON invalide",
                      );
                    }
                  }}
                  style={schemaError ? { borderColor: "#b91c1c" } : undefined}
                />
                {schemaError ? (
                  <span style={{ color: "#b91c1c", fontSize: "0.85rem" }}>{schemaError}</span>
                ) : (
                  <small style={{ color: "#475569" }}>
                    Fournissez un schéma JSON valide (Draft 2020-12) pour contraindre la sortie.
                  </small>
                )}
              </label>
            </>
          )}

          <div
            style={{
              border: "1px solid rgba(15, 23, 42, 0.12)",
              borderRadius: "0.75rem",
              padding: "0.75rem",
              display: "flex",
              flexDirection: "column",
              gap: "0.5rem",
            }}
          >
            <strong style={{ fontSize: "0.95rem" }}>Outils</strong>
            <label style={{ display: "flex", alignItems: "center", gap: "0.5rem" }}>
              <input
                type="checkbox"
                checked={webSearchEnabled}
                onChange={(event) =>
                  onAgentWebSearchChange(
                    node.id,
                    event.target.checked
                      ? webSearchConfig ?? { ...DEFAULT_WEB_SEARCH_CONFIG }
                      : null,
                  )
                }
              />
              Activer la recherche web
            </label>
            {webSearchEnabled && (
              <>
                <label style={fieldStyle}>
                  <span>Portée de la recherche</span>
                  <select
                    value={webSearchConfig?.search_context_size ?? ""}
                    onChange={(event) => {
                      const value = event.target.value;
                      const nextConfig: WebSearchConfig = { ...(webSearchConfig ?? {}) };
                      if (value) {
                        nextConfig.search_context_size = value;
                      } else {
                        delete nextConfig.search_context_size;
                      }
                      onAgentWebSearchChange(node.id, nextConfig);
                    }}
                  >
                    <option value="">(par défaut)</option>
                    <option value="small">Petit contexte</option>
                    <option value="medium">Contexte moyen</option>
                    <option value="large">Grand contexte</option>
                  </select>
                </label>

                <div style={{ display: "grid", gap: "0.5rem" }}>
                  <span style={{ fontWeight: 600 }}>Localisation utilisateur</span>
                  {Object.entries(WEB_SEARCH_LOCATION_LABELS).map(([key, label]) => {
                    const typedKey = key as keyof typeof WEB_SEARCH_LOCATION_LABELS;
                    const currentValue =
                      (webSearchConfig?.user_location?.[typedKey] as string | undefined) ?? "";
                    return (
                      <label key={key} style={fieldStyle}>
                        <span>{label}</span>
                        <input
                          type="text"
                          value={currentValue}
                          onChange={(event) => {
                            const value = event.target.value;
                            const nextLocation = {
                              ...(webSearchConfig?.user_location ?? {}),
                            } as Record<string, string>;
                            if (value.trim()) {
                              nextLocation[typedKey] = value;
                            } else {
                              delete nextLocation[typedKey];
                            }
                            const nextConfig: WebSearchConfig = { ...(webSearchConfig ?? {}) };
                            if (Object.keys(nextLocation).length > 0) {
                              nextConfig.user_location = nextLocation;
                            } else {
                              delete nextConfig.user_location;
                            }
                            onAgentWebSearchChange(node.id, nextConfig);
                          }}
                        />
                      </label>
                    );
                  })}
                </div>
              </>
            )}
            <label style={{ display: "flex", alignItems: "center", gap: "0.5rem" }}>
              <input
                type="checkbox"
                checked={fileSearchEnabled}
                onChange={(event) => {
                  if (event.target.checked) {
                    const preferredSlug =
                      (fileSearchConfig?.vector_store_slug?.trim() ?? "") ||
                      vectorStores[0]?.slug ||
                      "";
                    onAgentFileSearchChange(node.id, {
                      vector_store_slug: preferredSlug,
                    });
                  } else {
                    onAgentFileSearchChange(node.id, null);
                  }
                }}
              />
              Activer la recherche documentaire
            </label>
            {vectorStoresError ? (
              <p style={{ color: "#b91c1c", margin: 0 }}>{vectorStoresError}</p>
            ) : null}
            {fileSearchEnabled && (
              <>
                {vectorStoresLoading ? (
                  <p style={{ color: "#475569", margin: 0 }}>Chargement des vector stores…</p>
                ) : vectorStores.length === 0 ? (
                  <p style={{ color: "#475569", margin: 0 }}>
                    Aucun vector store disponible. Créez-en un depuis l'onglet « Vector stores JSON
                    ».
                  </p>
                ) : (
                  <label style={fieldStyle}>
                    <span>Vector store à interroger</span>
                    <select
                      value={selectedVectorStoreSlug}
                      onChange={(event) =>
                        onAgentFileSearchChange(node.id, {
                          vector_store_slug: event.target.value,
                        })
                      }
                    >
                      <option value="">Sélectionnez un vector store…</option>
                      {vectorStores.map((store) => (
                        <option key={store.slug} value={store.slug}>
                          {store.title?.trim()
                            ? `${store.title} (${store.slug})`
                            : store.slug}
                        </option>
                      ))}
                    </select>
                    <small style={{ color: "#475569" }}>
                      Le document complet du résultat sera transmis à l'agent.
                    </small>
                    {fileSearchValidationMessage && (
                      <p style={{ color: "#b91c1c", margin: 0 }}>{fileSearchValidationMessage}</p>
                    )}
                  </label>
                )}
              </>
            )}
            <div
              style={{
                border: "1px solid rgba(148, 163, 184, 0.35)",
                borderRadius: "0.65rem",
                padding: "0.75rem",
                display: "grid",
                gap: "0.5rem",
                backgroundColor: "rgba(226, 232, 240, 0.25)",
              }}
            >
              <strong style={{ fontSize: "0.9rem" }}>Function tool</strong>
              <label style={{ display: "flex", alignItems: "center", gap: "0.5rem" }}>
                <input
                  type="checkbox"
                  checked={weatherFunctionEnabled}
                  onChange={(event) =>
                    onAgentWeatherToolChange(node.id, event.target.checked)
                  }
                />
                Autoriser la fonction météo Python
              </label>
              <small style={{ color: "#475569" }}>
                Ajoute l'outil <code>fetch_weather</code> pour récupérer la météo via le
                backend.
              </small>
            </div>
          </div>
        </>
      )}

      {kind === "state" && (
        <>
          <StateAssignmentsPanel
            title="Variables globales"
            description="Définissez des variables disponibles pour l'ensemble du workflow."
            assignments={globalAssignments}
            onChange={(next) => onStateAssignmentsChange(node.id, "globals", next)}
            expressionPlaceholder="Ex. input.output_parsed"
            targetPlaceholder="global.nom_variable"
            addLabel="Ajouter une variable globale"
            emptyLabel="Aucune variable globale n'est définie pour ce nœud."
          />
          <StateAssignmentsPanel
            title="Variables d'état"
            description="Affectez des valeurs aux variables d'état du workflow."
            assignments={stateAssignments}
            onChange={(next) => onStateAssignmentsChange(node.id, "state", next)}
            expressionPlaceholder="Ex. input.output_text"
            targetPlaceholder="state.nom_variable"
            addLabel="Ajouter une variable d'état"
            emptyLabel="Aucune variable d'état n'est configurée pour ce nœud."
          />
        </>
      )}

      <label style={fieldStyle}>
        <span>Paramètres JSON avancés</span>
        <textarea
          value={parametersText}
          rows={8}
          onChange={(event) => onParametersChange(node.id, event.target.value)}
          style={parametersError ? { borderColor: "#b91c1c" } : undefined}
        />
        {parametersError && (
          <span style={{ color: "#b91c1c", fontSize: "0.875rem" }}>{parametersError}</span>
        )}
        {kind === "agent" && !parametersError && (
          <span style={{ color: "#475569", fontSize: "0.85rem" }}>
            Utilisez ce champ pour ajouter des paramètres avancés (JSON) comme les réglages du modèle
            ou des options d'inférence supplémentaires.
          </span>
        )}
      </label>

      <div style={{ display: "flex", justifyContent: "space-between", alignItems: "center" }}>
        <label style={{ display: "flex", alignItems: "center", gap: "0.5rem" }}>
          <input
            type="checkbox"
            checked={isEnabled}
            onChange={() => onToggle(node.id)}
            disabled={isFixed}
          />
          Activer ce nœud
        </label>
        {!isFixed && (
          <button type="button" className="btn danger" onClick={() => onRemove(node.id)}>
            Supprimer
          </button>
        )}
      </div>
    </section>
  );
};


type StateAssignmentsPanelProps = {
  title: string;
  description: string;
  assignments: StateAssignment[];
  onChange: (assignments: StateAssignment[]) => void;
  expressionPlaceholder?: string;
  targetPlaceholder?: string;
  addLabel: string;
  emptyLabel: string;
};

const StateAssignmentsPanel = ({
  title,
  description,
  assignments,
  onChange,
  expressionPlaceholder,
  targetPlaceholder,
  addLabel,
  emptyLabel,
}: StateAssignmentsPanelProps) => {
  const handleAssignmentChange = (
    index: number,
    field: keyof StateAssignment,
    value: string,
  ) => {
    const next = assignments.map((assignment, currentIndex) =>
      currentIndex === index ? { ...assignment, [field]: value } : assignment,
    );
    onChange(next);
  };

  const handleRemoveAssignment = (index: number) => {
    onChange(assignments.filter((_, currentIndex) => currentIndex !== index));
  };

  const handleAddAssignment = () => {
    onChange([...assignments, { expression: "", target: "" }]);
  };

  return (
    <section
      aria-label={title}
      style={{
        marginTop: "1rem",
        border: "1px solid rgba(15, 23, 42, 0.12)",
        borderRadius: "0.75rem",
        padding: "0.75rem",
        display: "grid",
        gap: "0.75rem",
      }}
    >
      <header>
        <h3 style={{ margin: 0, fontSize: "1rem" }}>{title}</h3>
        <p style={{ margin: "0.25rem 0 0", color: "#475569", fontSize: "0.95rem" }}>{description}</p>
      </header>

      {assignments.length === 0 ? (
        <p style={{ margin: 0, color: "#64748b", fontSize: "0.9rem" }}>{emptyLabel}</p>
      ) : (
        assignments.map((assignment, index) => (
          <div
            key={`${title}-${index}`}
            style={{
              border: "1px solid rgba(148, 163, 184, 0.35)",
              borderRadius: "0.65rem",
              padding: "0.75rem",
              display: "grid",
              gap: "0.75rem",
            }}
          >
            <label style={fieldStyle}>
              <span>Affecter la valeur</span>
              <input
                type="text"
                value={assignment.expression}
                placeholder={expressionPlaceholder}
                onChange={(event) =>
                  handleAssignmentChange(index, "expression", event.target.value)
                }
              />
              <small style={{ color: "#64748b" }}>
                Utilisez le langage Common Expression Language pour créer une expression
                personnalisée.{" "}
                <a href="https://opensource.google/projects/cel" target="_blank" rel="noreferrer">
                  En savoir plus
                </a>
                .
              </small>
            </label>

            <label style={fieldStyle}>
              <span>Vers la variable</span>
              <input
                type="text"
                value={assignment.target}
                placeholder={targetPlaceholder}
                onChange={(event) => handleAssignmentChange(index, "target", event.target.value)}
              />
            </label>

            <div style={{ display: "flex", justifyContent: "flex-end" }}>
              <button
                type="button"
                className="btn danger"
                onClick={() => handleRemoveAssignment(index)}
              >
                Supprimer cette affectation
              </button>
            </div>
          </div>
        ))
      )}

      <div>
        <button type="button" className="btn" onClick={handleAddAssignment}>
          {addLabel}
        </button>
      </div>
    </section>
  );
};

type EdgeInspectorProps = {
  edge: FlowEdge;
  onConditionChange: (edgeId: string, value: string) => void;
  onLabelChange: (edgeId: string, value: string) => void;
  onRemove: (edgeId: string) => void;
};

const EdgeInspector = ({ edge, onConditionChange, onLabelChange, onRemove }: EdgeInspectorProps) => (
  <section aria-label="Propriétés de l'arête sélectionnée">
    <h2 style={{ fontSize: "1.25rem", marginBottom: "0.75rem" }}>Connexion sélectionnée</h2>
    <dl style={{ display: "grid", gridTemplateColumns: "auto 1fr", gap: "0.25rem 0.75rem" }}>
      <dt>Depuis</dt>
      <dd>{edge.source}</dd>
      <dt>Vers</dt>
      <dd>{edge.target}</dd>
    </dl>
    <label style={fieldStyle}>
      <span>Branche conditionnelle</span>
      <select
        value={edge.data?.condition ?? ""}
        onChange={(event) => onConditionChange(edge.id, event.target.value)}
      >
        {conditionOptions.map((option) => (
          <option key={option.value} value={option.value}>
            {option.label}
          </option>
        ))}
      </select>
    </label>
    <label style={fieldStyle}>
      <span>Libellé affiché</span>
      <input
        type="text"
        value={edge.label ?? ""}
        onChange={(event) => onLabelChange(edge.id, event.target.value)}
      />
    </label>
    <button type="button" className="btn danger" onClick={() => onRemove(edge.id)}>
      Supprimer cette connexion
    </button>
  </section>
);

const EmptyInspector = () => (
  <section aria-label="Aucun élément sélectionné">
    <h2 style={{ fontSize: "1.25rem", marginBottom: "0.75rem" }}>Sélectionnez un élément</h2>
    <p style={{ color: "#475569" }}>
      Cliquez sur un nœud ou une connexion dans le graphe pour en modifier les paramètres.
    </p>
  </section>
);

const STATE_ASSIGNMENT_SCOPES: StateAssignmentScope[] = ["globals", "state"];

const prepareNodeParametersForSave = (kind: NodeKind, parameters: AgentParameters): AgentParameters => {
  if (kind !== "state") {
    return parameters;
  }

  const preservedEntries = Object.entries(parameters ?? {}).filter(
    ([key]) => key !== "state" && key !== "globals",
  );

  const sanitized: Record<string, unknown> = Object.fromEntries(preservedEntries);

  for (const scope of STATE_ASSIGNMENT_SCOPES) {
    const assignments = getStateAssignments(parameters, scope)
      .map((assignment) => ({
        target: assignment.target.trim(),
        expression: assignment.expression.trim(),
      }))
      .filter((assignment) => assignment.target || assignment.expression);
    if (assignments.length > 0) {
      sanitized[scope] = assignments;
    }
  }

  return Object.keys(sanitized).length === 0 ? {} : (sanitized as AgentParameters);
};

const loadingStyle: CSSProperties = {
  display: "flex",
  alignItems: "center",
  justifyContent: "center",
  fontSize: "1.1rem",
  height: "100%",
};

const fieldStyle: CSSProperties = {
  display: "flex",
  flexDirection: "column",
  gap: "0.4rem",
  marginTop: "0.75rem",
};

const labelForKind = (kind: NodeKind) => {
  switch (kind) {
    case "start":
      return "Début";
    case "agent":
      return "Agent";
    case "condition":
      return "Condition";
    case "state":
      return "État";
    case "end":
      return "Fin";
    default:
      return kind;
  }
};

const buildNodeStyle = (kind: NodeKind): CSSProperties => ({
  padding: "0.75rem 1rem",
  borderRadius: "0.75rem",
  border: `2px solid ${NODE_COLORS[kind]}`,
  color: "#0f172a",
  background: NODE_BACKGROUNDS[kind],
  fontWeight: 600,
  minWidth: 160,
  textAlign: "center",
  boxShadow: "0 1px 3px rgba(15, 23, 42, 0.18)",
});

const slugifyWorkflowName = (label: string): string => {
  const normalized = label
    .normalize("NFKD")
    .replace(/[\u0300-\u036f]/g, "")
    .toLowerCase();
  const slug = normalized.replace(/[^a-z0-9]+/g, "-").replace(/^-+|-+$/g, "");
  if (slug) {
    return slug;
  }
  return `workflow-${Date.now()}`;
};

const humanizeSlug = (slug: string) => slug.replace(/[-_]/g, " ").replace(/\b\w/g, (letter) => letter.toUpperCase());

const extractPosition = (metadata: Record<string, unknown> | null | undefined) => {
  const position = metadata && typeof metadata === "object" ? (metadata as Record<string, unknown>).position : null;
  if (
    position &&
    typeof position === "object" &&
    "x" in position &&
    "y" in position &&
    typeof (position as Record<string, unknown>).x === "number" &&
    typeof (position as Record<string, unknown>).y === "number"
  ) {
    return { x: (position as { x: number }).x, y: (position as { y: number }).y };
  }
  return null;
};

const formatDateTime = (value: string | null | undefined): string => {
  if (!value) {
    return "";
  }
  const date = new Date(value);
  if (Number.isNaN(date.getTime())) {
    return value;
  }
  return date.toLocaleString("fr-FR", {
    dateStyle: "medium",
    timeStyle: "short",
  });
};

export default WorkflowBuilderPage;<|MERGE_RESOLUTION|>--- conflicted
+++ resolved
@@ -1848,14 +1848,11 @@
                   onAgentStorePreferenceChange={handleAgentStorePreferenceChange}
                   onAgentWebSearchChange={handleAgentWebSearchChange}
                   onAgentFileSearchChange={handleAgentFileSearchChange}
-<<<<<<< HEAD
                   availableModels={availableModels}
                   availableModelsLoading={availableModelsLoading}
                   availableModelsError={availableModelsError}
                   isReasoningModel={isReasoningModel}
-=======
                   onAgentWeatherToolChange={handleAgentWeatherToolChange}
->>>>>>> c8be6e87
                   vectorStores={vectorStores}
                   vectorStoresLoading={vectorStoresLoading}
                   vectorStoresError={vectorStoresError}
@@ -1933,14 +1930,11 @@
   onAgentStorePreferenceChange: (nodeId: string, value: boolean) => void;
   onAgentWebSearchChange: (nodeId: string, config: WebSearchConfig | null) => void;
   onAgentFileSearchChange: (nodeId: string, config: FileSearchConfig | null) => void;
-<<<<<<< HEAD
   availableModels: AvailableModel[];
   availableModelsLoading: boolean;
   availableModelsError: string | null;
   isReasoningModel: (model: string) => boolean;
-=======
   onAgentWeatherToolChange: (nodeId: string, enabled: boolean) => void;
->>>>>>> c8be6e87
   vectorStores: VectorStoreSummary[];
   vectorStoresLoading: boolean;
   vectorStoresError: string | null;
@@ -1975,14 +1969,11 @@
   onAgentStorePreferenceChange,
   onAgentWebSearchChange,
   onAgentFileSearchChange,
-<<<<<<< HEAD
   availableModels,
   availableModelsLoading,
   availableModelsError,
   isReasoningModel,
-=======
   onAgentWeatherToolChange,
->>>>>>> c8be6e87
   vectorStores,
   vectorStoresLoading,
   vectorStoresError,
