--- conflicted
+++ resolved
@@ -1329,52 +1329,41 @@
     }
   }, [authHeader, edges, loadVersions, nodes, publishOnSave, selectedWorkflowId]);
 
-<<<<<<< HEAD
-  const disableSave = useMemo(() => {
-    if (!selectedWorkflowId) {
+const disableSave = useMemo(() => {
+  if (!selectedWorkflowId) return true;
+
+  // Si un simple parametersError est présent, inutile d'aller plus loin
+  if (nodes.some((node) => node.data.parametersError)) return true;
+
+  const availableVectorStoreSlugs = new Set(vectorStores.map((store) => store.slug));
+
+  return nodes.some((node) => {
+    if (node.data.kind !== "agent") {
+      return false;
+    }
+
+    if (!node.data.agentKey || node.data.agentKey.trim() === "") {
       return true;
     }
 
-    const availableVectorStoreSlugs = new Set(vectorStores.map((store) => store.slug));
-
-    return nodes.some((node) => {
-      if (node.data.parametersError) {
-        return true;
-      }
-
-      if (node.data.kind !== "agent") {
-        return false;
-      }
-
-      if (!node.data.agentKey || node.data.agentKey.trim() === "") {
-        return true;
-      }
-
-      const fileSearchConfig = getAgentFileSearchConfig(node.data.parameters);
-      if (!fileSearchConfig) {
-        return false;
-      }
-
-      const slug = fileSearchConfig.vector_store_slug?.trim() ?? "";
-      if (!slug) {
-        return true;
-      }
-
-      if (!vectorStoresError && vectorStores.length > 0 && !availableVectorStoreSlugs.has(slug)) {
-        return true;
-      }
-
+    const fileSearchConfig = getAgentFileSearchConfig(node.data.parameters);
+    if (!fileSearchConfig) {
       return false;
-    });
-  }, [nodes, selectedWorkflowId, vectorStores, vectorStoresError]);
-=======
-  const disableSave = useMemo(
-    () =>
-      !selectedWorkflowId ||
-      nodes.some((node) => node.data.parametersError),
-    [nodes, selectedWorkflowId],
-  );
->>>>>>> 29a49031
+    }
+
+    const slug = fileSearchConfig.vector_store_slug?.trim() ?? "";
+    if (!slug) {
+      return true;
+    }
+
+    if (!vectorStoresError && vectorStores.length > 0 && !availableVectorStoreSlugs.has(slug)) {
+      return true;
+    }
+
+    return false;
+  });
+}, [nodes, selectedWorkflowId, vectorStores, vectorStoresError]);
+
 
   return (
     <ReactFlowProvider>
