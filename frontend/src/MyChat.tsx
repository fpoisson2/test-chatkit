--- conflicted
+++ resolved
@@ -662,16 +662,13 @@
       }
     }
 
-<<<<<<< HEAD
+
     // Persist the selected thread with the correct slug and reload the chat
     persistStoredThreadId(sessionOwner, threadId, targetSlug);
-=======
+
     // Mark this thread as loading in the sidebar
     setSidebarLoadingThreadIds(prev => new Set(prev).add(threadId));
 
-    // Persist the selected thread and reload the chat
-    persistStoredThreadId(sessionOwner, threadId, persistenceSlug);
->>>>>>> 7ba69d08
     setInitialThreadId(threadId);
     setChatInstanceKey((value) => value + 1);
   }, [sessionOwner, persistenceSlug, workflowSelection, workflows, setSelectedWorkflowId, mode, token, user?.is_admin]);
