import {
  useCallback,
  useEffect,
  useMemo,
  useRef,
  useState,
  type ChangeEvent,
  type CSSProperties,
} from "react";
import ReactFlow, {
  Background,
  Controls,
  MarkerType,
  MiniMap,
  addEdge,
  type Connection,
  type EdgeChange,
  type ReactFlowInstance,
  ReactFlowProvider,
  type Viewport,
  useEdgesState,
  useNodesState,
} from "reactflow";

import "reactflow/dist/style.css";

import { useAuth } from "../../auth";
import { useI18n } from "../../i18n";
import { useAppLayout, useSidebarPortal } from "../../components/AppLayout";
import {
  makeApiEndpointCandidates,
  modelRegistryApi,
  widgetLibraryApi,
  vectorStoreApi,
  type AvailableModel,
  type WidgetTemplateSummary,
  type VectorStoreSummary,
} from "../../utils/backend";
import { resolveAgentParameters, resolveStateParameters } from "../../utils/agentPresets";
import {
  getAgentFileSearchConfig,
  getAgentResponseFormat,
  setAgentContinueOnError,
  setAgentDisplayResponseInChat,
  setAgentFileSearchConfig,
  setAgentImageGenerationConfig,
  setAgentIncludeChatHistory,
  setAgentMaxOutputTokens,
  setAgentMessage,
  setAgentModel,
  setAgentReasoningEffort,
  setAgentReasoningSummary,
  setAgentTextVerbosity,
  setAgentResponseFormatKind,
  setAgentResponseFormatName,
  setAgentResponseFormatSchema,
  setAgentResponseWidgetSlug,
  setAgentResponseWidgetSource,
  setAgentResponseWidgetDefinition,
  setAgentShowSearchSources,
  setAgentStorePreference,
  setAgentTemperature,
  setAgentTopP,
  setAgentWeatherToolEnabled,
  setAgentWidgetValidationToolEnabled,
  setAgentWebSearchConfig,
  setVoiceAgentVoice,
  setVoiceAgentStartBehavior,
  setVoiceAgentStopBehavior,
  setVoiceAgentToolEnabled,
  setStateAssignments,
  setStartAutoRun,
  setStartAutoRunMessage,
  setStartAutoRunAssistantMessage,
  setConditionMode,
  setConditionPath,
  setConditionValue,
  stringifyAgentParameters,
  createVectorStoreNodeParameters,
  getVectorStoreNodeConfig,
  setVectorStoreNodeConfig,
  setEndMessage,
  setAssistantMessage,
  setAssistantMessageStreamDelay,
  setAssistantMessageStreamEnabled,
  setWaitForUserInputMessage,
  setUserMessage,
  DEFAULT_END_MESSAGE,
  createWidgetNodeParameters,
  resolveWidgetNodeParameters,
  setWidgetNodeAwaitAction,
  setWidgetNodeSlug,
  setWidgetNodeSource,
  setWidgetNodeDefinitionExpression,
  setWidgetNodeVariables,
  createVoiceAgentParameters,
  resolveVoiceAgentParameters,
} from "../../utils/workflows";
import EdgeInspector from "./components/EdgeInspector";
import NodeInspector from "./components/NodeInspector";
import { parseWorkflowImport, WorkflowImportError } from "./importWorkflow";
import type {
  AgentParameters,
  FileSearchConfig,
  ImageGenerationToolConfig,
  FlowEdge,
  FlowEdgeData,
  FlowNode,
  FlowNodeData,
  NodeKind,
  SaveState,
  StateAssignment,
  StateAssignmentScope,
  VectorStoreNodeConfig,
  WebSearchConfig,
  WorkflowSummary,
  WorkflowVersionResponse,
  WorkflowVersionSummary,
  WidgetVariableAssignment,
  VoiceAgentTool,
  VoiceAgentStartBehavior,
  VoiceAgentStopBehavior,
} from "./types";
import {
  AUTO_SAVE_DELAY_MS,
  buildEdgeStyle,
  buildGraphPayloadFrom,
  buildNodeStyle,
  connectionLineStyle,
  extractPosition,
  humanizeSlug,
  labelForKind,
  NODE_COLORS,
  slugifyWorkflowName,
  supportsReasoningModel,
  defaultEdgeOptions,
  resolveSelectionAfterLoad,
} from "./utils";
import {
  controlLabelStyle,
  getActionMenuItemStyle,
  getActionMenuStyle,
  getActionMenuWrapperStyle,
  getCreateWorkflowButtonStyle,
  getDeployButtonStyle,
  getHeaderActionAreaStyle,
  getHeaderContainerStyle,
  getHeaderGroupStyle,
  getHeaderLayoutStyle,
  getHeaderNavigationButtonStyle,
  getMobileActionButtonStyle,
  getVersionSelectStyle,
  loadingStyle,
} from "./styles";
import styles from "./WorkflowBuilderPage.module.css";

const backendUrl = (import.meta.env.VITE_BACKEND_URL ?? "").trim();
const DESKTOP_MIN_VIEWPORT_ZOOM = 0.1;
const MOBILE_MIN_VIEWPORT_ZOOM = 0.05;
const DESKTOP_WORKSPACE_HORIZONTAL_PADDING = "1.5rem";
const HISTORY_LIMIT = 50;

const isFiniteNumber = (value: unknown): value is number =>
  typeof value === "number" && Number.isFinite(value);

type DeviceType = "mobile" | "desktop";

type WorkflowViewportRecord = {
  workflow_id: number;
  version_id: number | null;
  device_type: DeviceType;
  x: number;
  y: number;
  zoom: number;
};

<<<<<<< HEAD
const isValidNodeKind = (value: string): value is NodeKind =>
  Object.prototype.hasOwnProperty.call(NODE_COLORS, value);
=======
const isAgentKind = (kind: NodeKind): boolean => kind === "agent" || kind === "voice_agent";
>>>>>>> 4f0030aa

type WorkflowViewportListResponse = {
  viewports: WorkflowViewportRecord[];
};

const viewportKeyFor = (
  workflowId: number | null,
  versionId: number | null,
  deviceType: DeviceType | null,
) =>
  workflowId != null && deviceType != null
    ? `${deviceType}:${workflowId}:${versionId ?? "latest"}`
    : null;

const parseViewportKey = (
  key: string,
): {
  deviceType: DeviceType;
  workflowId: number;
  versionId: number | null;
} | null => {
  const [devicePart, workflowPart, versionPart] = key.split(":");
  if (devicePart !== "mobile" && devicePart !== "desktop") {
    return null;
  }
  const workflowId = Number.parseInt(workflowPart ?? "", 10);
  if (!Number.isFinite(workflowId)) {
    return null;
  }
  if (!versionPart || versionPart === "latest") {
    return { deviceType: devicePart, workflowId, versionId: null };
  }
  const versionId = Number.parseInt(versionPart, 10);
  if (!Number.isFinite(versionId)) {
    return null;
  }
  return { deviceType: devicePart, workflowId, versionId };
};

const versionSummaryFromResponse = (
  definition: WorkflowVersionResponse,
): WorkflowVersionSummary => ({
  id: definition.id,
  workflow_id: definition.workflow_id,
  name: definition.name,
  version: definition.version,
  is_active: definition.is_active,
  created_at: definition.created_at,
  updated_at: definition.updated_at,
});

const resolveDraftCandidate = (
  versions: WorkflowVersionSummary[],
): WorkflowVersionSummary | null => {
  if (versions.length === 0) {
    return null;
  }
  const activeVersionNumber =
    versions.find((version) => version.is_active)?.version ?? 0;
  const draftCandidates = versions.filter(
    (version) => !version.is_active && version.version > activeVersionNumber,
  );
  if (draftCandidates.length === 0) {
    return null;
  }
  return draftCandidates.reduce((latest, current) =>
    current.version > latest.version ? current : latest,
  );
};

const sortVersionsWithDraftFirst = (
  versions: WorkflowVersionSummary[],
  draftId: number | null,
): WorkflowVersionSummary[] => {
  const items = [...versions];
  const originalOrder = new Map(items.map((version, index) => [version.id, index]));
  items.sort((a, b) => {
    if (draftId != null) {
      if (a.id === draftId && b.id !== draftId) {
        return -1;
      }
      if (b.id === draftId && a.id !== draftId) {
        return 1;
      }
    }
    if (a.version !== b.version) {
      return b.version - a.version;
    }
    if (a.is_active && !b.is_active) {
      return -1;
    }
    if (b.is_active && !a.is_active) {
      return 1;
    }
    const aUpdatedAt = new Date(a.updated_at).getTime();
    const bUpdatedAt = new Date(b.updated_at).getTime();
    if (aUpdatedAt !== bUpdatedAt) {
      return bUpdatedAt - aUpdatedAt;
    }
    const aIndex = originalOrder.get(a.id) ?? 0;
    const bIndex = originalOrder.get(b.id) ?? 0;
    return aIndex - bIndex;
  });
  return items;
};

const useMediaQuery = (query: string) => {
  const [matches, setMatches] = useState<boolean>(() => {
    if (typeof window === "undefined" || typeof window.matchMedia !== "function") {
      return false;
    }
    return window.matchMedia(query).matches;
  });

  useEffect(() => {
    if (typeof window === "undefined" || typeof window.matchMedia !== "function") {
      return;
    }
    const mediaQueryList = window.matchMedia(query);
    const handleChange = (event: MediaQueryListEvent) => {
      setMatches(event.matches);
    };
    setMatches(mediaQueryList.matches);
    if (typeof mediaQueryList.addEventListener === "function") {
      mediaQueryList.addEventListener("change", handleChange);
      return () => mediaQueryList.removeEventListener("change", handleChange);
    }
    mediaQueryList.addListener(handleChange);
    return () => mediaQueryList.removeListener(handleChange);
  }, [query]);

  return matches;
};

const WorkflowBuilderPage = () => {
  const { token, logout, user } = useAuth();
  const { t } = useI18n();
  const autoSaveSuccessMessage = t("workflowBuilder.save.autoSaveSuccess");
  const draftDisplayName = t("workflowBuilder.save.draftDisplayName");
  const saveFailureMessage = t("workflowBuilder.save.failure");
  const formatSaveFailureWithStatus = useCallback(
    (status: number) => t("workflowBuilder.save.failureWithStatus", { status }),
    [t],
  );
  const authHeader = useMemo(
    () => (token ? { Authorization: `Bearer ${token}` } : {}),
    [token],
  );
  const { openSidebar } = useAppLayout();
  const { setSidebarContent, clearSidebarContent } = useSidebarPortal();
  const [loading, setLoading] = useState(true);
  const [loadError, setLoadError] = useState<string | null>(null);
  const [saveState, setSaveState] = useState<SaveState>("idle");
  const [saveMessage, setSaveMessage] = useState<string | null>(null);
  const [nodes, setNodes, onNodesChange] = useNodesState<FlowNodeData>([]);
  const [edges, setEdges, applyEdgesChange] = useEdgesState<FlowEdgeData>([]);
  const [selectedNodeId, setSelectedNodeId] = useState<string | null>(null);
  const [selectedEdgeId, setSelectedEdgeId] = useState<string | null>(null);
  const [workflows, setWorkflows] = useState<WorkflowSummary[]>([]);
  const [versions, setVersions] = useState<WorkflowVersionSummary[]>([]);
  const [selectedWorkflowId, setSelectedWorkflowId] = useState<number | null>(null);
  const [selectedVersionId, setSelectedVersionId] = useState<number | null>(null);
  const [hasPendingChanges, setHasPendingChanges] = useState(false);
  const [vectorStores, setVectorStores] = useState<VectorStoreSummary[]>([]);
  const [vectorStoresLoading, setVectorStoresLoading] = useState(false);
  const [vectorStoresError, setVectorStoresError] = useState<string | null>(null);
  const [availableModels, setAvailableModels] = useState<AvailableModel[]>([]);
  const [availableModelsLoading, setAvailableModelsLoading] = useState(false);
  const [availableModelsError, setAvailableModelsError] = useState<string | null>(null);
  const [widgets, setWidgets] = useState<WidgetTemplateSummary[]>([]);
  const [widgetsLoading, setWidgetsLoading] = useState(false);
  const [widgetsError, setWidgetsError] = useState<string | null>(null);
  const [openWorkflowMenuId, setOpenWorkflowMenuId] = useState<number | null>(null);
  const [isDeployModalOpen, setDeployModalOpen] = useState(false);
  const [deployToProduction, setDeployToProduction] = useState(false);
  const [isDeploying, setIsDeploying] = useState(false);
  const [isExporting, setIsExporting] = useState(false);
  const [isImporting, setIsImporting] = useState(false);
  const [isMobileActionsOpen, setIsMobileActionsOpen] = useState(false);
  const autoSaveTimeoutRef = useRef<number | null>(null);
  const lastSavedSnapshotRef = useRef<string | null>(null);
  const draftVersionIdRef = useRef<number | null>(null);
  const draftVersionSummaryRef = useRef<WorkflowVersionSummary | null>(null);
  const selectedVersionIdRef = useRef<number | null>(null);
  const isCreatingDraftRef = useRef(false);
  const isHydratingRef = useRef(false);
  const reactFlowInstanceRef = useRef<ReactFlowInstance | null>(null);
  const viewportRef = useRef<Viewport | null>(null);
  const viewportMemoryRef = useRef(new Map<string, Viewport>());
  const viewportKeyRef = useRef<string | null>(null);
  const hasUserViewportChangeRef = useRef(false);
  const pendingViewportRestoreRef = useRef(false);
  const reactFlowWrapperRef = useRef<HTMLDivElement | null>(null);
  const importFileInputRef = useRef<HTMLInputElement | null>(null);
  const mobileActionsTriggerRef = useRef<HTMLButtonElement | null>(null);
  const mobileActionsMenuRef = useRef<HTMLDivElement | null>(null);
  const blockLibraryScrollRef = useRef<HTMLDivElement | null>(null);
  const blockLibraryItemRefs = useRef<Record<string, HTMLDivElement | null>>({});
  const blockLibraryAnimationFrameRef = useRef<number | null>(null);

  const isMobileLayout = useMediaQuery("(max-width: 768px)");
  const deviceType: DeviceType = isMobileLayout ? "mobile" : "desktop";
  const baseMinViewportZoom = useMemo(
    () => (isMobileLayout ? MOBILE_MIN_VIEWPORT_ZOOM : DESKTOP_MIN_VIEWPORT_ZOOM),
    [isMobileLayout],
  );
  const [minViewportZoom, setMinViewportZoom] = useState(baseMinViewportZoom);
  const [initialViewport, setInitialViewport] = useState<Viewport | undefined>(undefined);

  const persistViewportMemory = useCallback(() => {
    if (!token) {
      return;
    }
    const payload = Array.from(viewportMemoryRef.current.entries()).reduce<
      WorkflowViewportRecord[]
    >((accumulator, [key, viewport]) => {
      const parsedKey = parseViewportKey(key);
      if (!parsedKey) {
        return accumulator;
      }
      if (
        !isFiniteNumber(viewport.x) ||
        !isFiniteNumber(viewport.y) ||
        !isFiniteNumber(viewport.zoom)
      ) {
        return accumulator;
      }
      accumulator.push({
        workflow_id: parsedKey.workflowId,
        version_id: parsedKey.versionId,
        device_type: parsedKey.deviceType,
        x: viewport.x,
        y: viewport.y,
        zoom: viewport.zoom,
      });
      return accumulator;
    }, []);

    const candidates = makeApiEndpointCandidates(
      backendUrl,
      "/api/workflows/viewports",
    );

    void (async () => {
      let lastError: unknown = null;
      for (const url of candidates) {
        try {
          const response = await fetch(url, {
            method: "PUT",
            headers: {
              "Content-Type": "application/json",
              ...authHeader,
            },
            body: JSON.stringify({ viewports: payload }),
          });
          if (!response.ok) {
            throw new Error(
              `Échec de la sauvegarde du viewport (${response.status})`,
            );
          }
          return;
        } catch (error) {
          if (error instanceof Error && error.name === "AbortError") {
            return;
          }
          lastError = error;
        }
      }
      if (lastError) {
        console.error(lastError);
      }
    })();
  }, [authHeader, backendUrl, token]);

  const refreshViewportConstraints = useCallback(
    (_flowInstance?: ReactFlowInstance | null) => {
      const applyMinZoom = (value: number) => {
        setMinViewportZoom((current) =>
          Math.abs(current - value) > 0.0001 ? value : current,
        );
        return value;
      };

      return applyMinZoom(baseMinViewportZoom);
    },
    [baseMinViewportZoom],
  );

  const restoreViewport = useCallback(() => {
    const instance = reactFlowInstanceRef.current;
    if (!instance) {
      pendingViewportRestoreRef.current = true;
      return;
    }

    const applyViewport = () => {
      const flow = reactFlowInstanceRef.current;
      if (!flow) {
        return;
      }
      pendingViewportRestoreRef.current = false;
      const effectiveMinZoom = refreshViewportConstraints(flow);
      const savedViewport = viewportRef.current;

      if (savedViewport) {
        const targetViewport = {
          ...savedViewport,
          zoom: Math.max(savedViewport.zoom, effectiveMinZoom),
        };

        // Apply viewport multiple times to ensure it sticks
        flow.setViewport(targetViewport, { duration: 0 });

        // Reapply after a short delay to override any automatic adjustments
        setTimeout(() => {
          if (reactFlowInstanceRef.current) {
            reactFlowInstanceRef.current.setViewport(targetViewport, { duration: 0 });
          }
        }, 10);

        setTimeout(() => {
          if (reactFlowInstanceRef.current) {
            reactFlowInstanceRef.current.setViewport(targetViewport, { duration: 0 });
          }
        }, 50);

        setTimeout(() => {
          if (reactFlowInstanceRef.current) {
            reactFlowInstanceRef.current.setViewport(targetViewport, { duration: 0 });
            const actualViewport = reactFlowInstanceRef.current.getViewport();
            const match = Math.abs(actualViewport.x - targetViewport.x) < 1 &&
                         Math.abs(actualViewport.y - targetViewport.y) < 1;
            // Update viewportRef only if viewport was successfully applied
            if (match) {
              viewportRef.current = actualViewport;
              const key = viewportKeyRef.current;
              if (key) {
                viewportMemoryRef.current.set(key, { ...actualViewport });
              }
            }
          }
        }, 100);
      }
    };

    if (typeof window === "undefined") {
      applyViewport();
      return;
    }

    requestAnimationFrame(() => {
      requestAnimationFrame(applyViewport);
    });
  }, [persistViewportMemory, refreshViewportConstraints]);

  useEffect(() => {
    viewportMemoryRef.current.clear();
    if (!token) {
      return;
    }

    const controller = new AbortController();
    let isActive = true;

    const loadViewports = async () => {
      const candidates = makeApiEndpointCandidates(
        backendUrl,
        "/api/workflows/viewports",
      );
      let lastError: unknown = null;
      for (const url of candidates) {
        try {
          const response = await fetch(url, {
            headers: {
              "Content-Type": "application/json",
              ...authHeader,
            },
            signal: controller.signal,
          });
          if (!response.ok) {
            throw new Error(
              `Échec du chargement des viewports (${response.status})`,
            );
          }
          const data: WorkflowViewportListResponse = await response.json();
          if (!isActive) {
            return;
          }
          viewportMemoryRef.current.clear();
          for (const entry of data.viewports ?? []) {
            if (
              typeof entry.workflow_id !== "number" ||
              !Number.isFinite(entry.workflow_id)
            ) {
              continue;
            }
            if (
              !isFiniteNumber(entry.x) ||
              !isFiniteNumber(entry.y) ||
              !isFiniteNumber(entry.zoom)
            ) {
              continue;
            }
            // Skip default viewport values (0, 0, 1) as they indicate no user preference
            if (entry.x === 0 && entry.y === 0 && entry.zoom === 1) {
              continue;
            }
            const versionId =
              typeof entry.version_id === "number" && Number.isFinite(entry.version_id)
                ? entry.version_id
                : null;
            const entryDeviceType: DeviceType =
              entry.device_type === "mobile" ? "mobile" : "desktop";
            const key = viewportKeyFor(entry.workflow_id, versionId, entryDeviceType);
            if (key) {
              viewportMemoryRef.current.set(key, {
                x: entry.x,
                y: entry.y,
                zoom: entry.zoom,
              });
            }
          }
          const activeKey = viewportKeyRef.current;
          if (activeKey) {
            const restoredViewport = viewportMemoryRef.current.get(activeKey) ?? null;
            if (restoredViewport && !hasUserViewportChangeRef.current) {
              viewportRef.current = { ...restoredViewport };
              hasUserViewportChangeRef.current = true;
              pendingViewportRestoreRef.current = true;
              restoreViewport();
            }
          }
          return;
        } catch (error) {
          if (error instanceof Error && error.name === "AbortError") {
            return;
          }
          lastError = error;
        }
      }
      if (lastError) {
        console.error(lastError);
      }
    };

    void loadViewports();

    return () => {
      isActive = false;
      controller.abort();
    };
  }, [authHeader, backendUrl, restoreViewport, token]);

  const handleEdgesChange = useCallback(
    (changes: EdgeChange<FlowEdgeData>[]) => {
      if (changes.some((change) => change.type !== "select")) {
        setHasPendingChanges(true);
      }
      applyEdgesChange(changes);
    },
    [applyEdgesChange, setHasPendingChanges],
  );

  const [isBlockLibraryOpen, setBlockLibraryOpen] = useState<boolean>(() => !isMobileLayout);
  const blockLibraryToggleRef = useRef<HTMLButtonElement | null>(null);
  const propertiesPanelToggleRef = useRef<HTMLButtonElement | null>(null);
  const propertiesPanelCloseButtonRef = useRef<HTMLButtonElement | null>(null);
  const [isPropertiesPanelOpen, setPropertiesPanelOpen] = useState(false);
  const previousSelectedElementRef = useRef<string | null>(null);
  const selectedNodeIdRef = useRef<string | null>(null);
  const selectedEdgeIdRef = useRef<string | null>(null);
  const selectedNodeIdsRef = useRef<Set<string>>(new Set());
  const selectedEdgeIdsRef = useRef<Set<string>>(new Set());
  const isNodeDragInProgressRef = useRef(false);
  const copySequenceRef = useRef<{ count: number; lastTimestamp: number }>({
    count: 0,
    lastTimestamp: 0,
  });
  const nodesRef = useRef<FlowNode[]>([]);
  const edgesRef = useRef<FlowEdge[]>([]);
  const historyRef = useRef<{
    past: string[];
    future: string[];
    last: string | null;
    isRestoring: boolean;
  }>({ past: [], future: [], last: null, isRestoring: false });
  const resetHistory = useCallback((snapshot: string | null) => {
    historyRef.current.past = [];
    historyRef.current.future = [];
    historyRef.current.last = snapshot;
    historyRef.current.isRestoring = false;
  }, []);
  const isAuthenticated = Boolean(user);
  const isAdmin = Boolean(user?.is_admin);
  const blockLibraryId = "workflow-builder-block-library";
  const propertiesPanelId = "workflow-builder-properties-panel";
  const propertiesPanelTitleId = `${propertiesPanelId}-title`;
  const mobileActionsDialogId = "workflow-builder-mobile-actions";
  const mobileActionsTitleId = `${mobileActionsDialogId}-title`;
  const closeMobileActions = useCallback(
    (options: { focusTrigger?: boolean } = {}) => {
      setIsMobileActionsOpen(false);
      if (options.focusTrigger && mobileActionsTriggerRef.current) {
        mobileActionsTriggerRef.current.focus();
      }
    },
    [mobileActionsTriggerRef],
  );
  const toggleBlockLibrary = useCallback(() => {
    setBlockLibraryOpen((prev) => !prev);
  }, []);
  const closeBlockLibrary = useCallback(
    (options: { focusToggle?: boolean } = {}) => {
      setBlockLibraryOpen(false);
      if (options.focusToggle && blockLibraryToggleRef.current) {
        blockLibraryToggleRef.current.focus();
      }
    },
    [blockLibraryToggleRef],
  );

  useEffect(() => {
    setMinViewportZoom(baseMinViewportZoom);
  }, [baseMinViewportZoom]);

  useEffect(() => {
    setBlockLibraryOpen(!isMobileLayout);
  }, [isMobileLayout]);

  useEffect(() => {
  // Ferme les actions mobiles quand on n’est pas en layout mobile
  useEffect(() => {
    if (!isMobileLayout) {
      setIsMobileActionsOpen(false);
    }
  }, [isMobileLayout]);

  // Garde la ref des nodes à jour
  useEffect(() => {
    nodesRef.current = nodes;
  }, [nodes]);

  // Garde la ref des edges à jour
  useEffect(() => {
    edgesRef.current = edges;
  }, [edges]);

  useEffect(() => {
    draftVersionIdRef.current = null;
    draftVersionSummaryRef.current = null;
  }, [selectedWorkflowId]);

  useEffect(() => {
    if (!isMobileLayout || !isBlockLibraryOpen) {
      return;
    }
    const handleKeyDown = (event: KeyboardEvent) => {
      if (event.key === "Escape") {
        event.preventDefault();
        closeBlockLibrary({ focusToggle: true });
      }
    };
    window.addEventListener("keydown", handleKeyDown);
    return () => window.removeEventListener("keydown", handleKeyDown);
  }, [closeBlockLibrary, isBlockLibraryOpen, isMobileLayout]);

  useEffect(() => {
    if (!isMobileActionsOpen) {
      return;
    }
    const handleKeyDown = (event: KeyboardEvent) => {
      if (event.key === "Escape") {
        event.preventDefault();
        closeMobileActions({ focusTrigger: true });
      }
    };
    window.addEventListener("keydown", handleKeyDown);
    return () => {
      window.removeEventListener("keydown", handleKeyDown);
    };
  }, [closeMobileActions, isMobileActionsOpen]);

  useEffect(() => {
    if (!isMobileActionsOpen) {
      return;
    }
    const handlePointerDown = (event: PointerEvent) => {
      const target = event.target;
      if (!(target instanceof Node)) {
        return;
      }
      if (mobileActionsTriggerRef.current?.contains(target)) {
        return;
      }
      if (mobileActionsMenuRef.current?.contains(target)) {
        return;
      }
      closeMobileActions();
    };
    window.addEventListener("pointerdown", handlePointerDown);
    return () => {
      window.removeEventListener("pointerdown", handlePointerDown);
    };
  }, [closeMobileActions, isMobileActionsOpen]);

  useEffect(() => {
    if (!isBlockLibraryOpen) {
      setOpenWorkflowMenuId(null);
    }
  }, [isBlockLibraryOpen]);

  useEffect(() => {
    if (workflows.length === 0) {
      setOpenWorkflowMenuId(null);
    }
  }, [workflows.length]);

  useEffect(() => {
    if (openWorkflowMenuId === null) {
      return;
    }

    const handlePointerDown = (event: PointerEvent) => {
      const target = event.target as HTMLElement | null;
      if (!target) {
        return;
      }
      if (
        target.closest('[data-workflow-menu]') ||
        target.closest('[data-workflow-menu-trigger]')
      ) {
        return;
      }
      setOpenWorkflowMenuId(null);
    };

    const handleKeyDown = (event: KeyboardEvent) => {
      if (event.key === "Escape") {
        setOpenWorkflowMenuId(null);
      }
    };

    window.addEventListener("pointerdown", handlePointerDown);
    window.addEventListener("keydown", handleKeyDown);
    return () => {
      window.removeEventListener("pointerdown", handlePointerDown);
      window.removeEventListener("keydown", handleKeyDown);
    };
  }, [openWorkflowMenuId]);

  const applySelection = useCallback(
    ({
      nodeIds = [],
      edgeIds = [],
      primaryNodeId,
      primaryEdgeId,
    }: {
      nodeIds?: Iterable<string>;
      edgeIds?: Iterable<string>;
      primaryNodeId?: string | null;
      primaryEdgeId?: string | null;
    }) => {
      const nodeArray = Array.from(nodeIds);
      const edgeArray = Array.from(edgeIds);
      const nodeIdSet = new Set(nodeArray);
      const edgeIdSet = new Set(edgeArray);

      selectedNodeIdsRef.current = nodeIdSet;
      selectedEdgeIdsRef.current = edgeIdSet;

      setNodes((currentNodes) =>
        currentNodes.map((node) => {
          const isSelected = nodeIdSet.has(node.id);
          const nextStyle = buildNodeStyle(node.data.kind, { isSelected });
          const currentStyle = node.style ?? {};
          const hasSameSelection = (node.selected ?? false) === isSelected;
          const hasSameStyle =
            Object.keys(nextStyle).length === Object.keys(currentStyle).length &&
            Object.entries(nextStyle).every(
              ([key, value]) =>
                Object.prototype.hasOwnProperty.call(currentStyle, key) &&
                (currentStyle as Record<string, unknown>)[key] === value,
            );

          if (hasSameSelection && hasSameStyle) {
            return node;
          }

          return {
            ...node,
            selected: isSelected,
            style: nextStyle,
          } satisfies FlowNode;
        })
      );

      setEdges((currentEdges) =>
        currentEdges.map((edge) => {
          const isSelected = edgeIdSet.has(edge.id);
          if ((edge.selected ?? false) === isSelected) {
            const currentStyle = edge.style ?? {};
            const nextStyle = buildEdgeStyle({ isSelected });
            if (
              currentStyle.stroke === nextStyle.stroke &&
              currentStyle.strokeWidth === nextStyle.strokeWidth
            ) {
              return edge;
            }
          }
          return {
            ...edge,
            selected: isSelected,
            style: { ...edge.style, ...buildEdgeStyle({ isSelected }) },
          } satisfies FlowEdge;
        })
      );

      const resolvedNodeId =
        nodeArray.length > 0
          ? primaryNodeId && nodeArray.includes(primaryNodeId)
            ? primaryNodeId
            : nodeArray[0]
          : null;

      const resolvedEdgeId =
        nodeArray.length === 0 && edgeArray.length > 0
          ? primaryEdgeId && edgeArray.includes(primaryEdgeId)
            ? primaryEdgeId
            : edgeArray[0]
          : null;

      setSelectedNodeId(resolvedNodeId);
      setSelectedEdgeId(resolvedNodeId ? null : resolvedEdgeId);
    },
    [setEdges, setNodes, setSelectedEdgeId, setSelectedNodeId],
  );

  const renderWorkflowDescription = (className?: string) =>
    selectedWorkflow?.description ? (
      <div
        className={className}
        style={
          className
            ? undefined
            : { color: "var(--text-muted)", fontSize: "0.95rem" }
        }
      >
        {selectedWorkflow.description}
      </div>
    ) : null;

  const renderWorkflowPublicationReminder = (className?: string) =>
    selectedWorkflow && !selectedWorkflow.active_version_id ? (
      <div
        className={className}
        style={
          className
            ? undefined
            : { color: "#b45309", fontSize: "0.85rem", fontWeight: 600 }
        }
      >
        Publiez une version pour l'utiliser.
      </div>
    ) : null;

  const renderHeaderControls = () => {
    const importDisabled = loading || isImporting;
    const exportDisabled =
      loading || !selectedWorkflowId || !selectedVersionId || isExporting;
    const deployDisabled =
      loading || !selectedWorkflowId || versions.length === 0 || isDeploying;
    const importLabel = isImporting
      ? t("workflowBuilder.import.inProgress")
      : t("workflowBuilder.actions.importJson");
    const exportLabel = isExporting
      ? t("workflowBuilder.export.preparing")
      : t("workflowBuilder.actions.exportJson");

    const versionSelect = (
      <div style={getHeaderLayoutStyle(isMobileLayout)}>
        <div style={getHeaderGroupStyle(isMobileLayout)}>
          {!isMobileLayout ? (
            <label htmlFor="version-select" style={controlLabelStyle}>
              Révision
            </label>
          ) : null}
          <select
            id="version-select"
            aria-label={isMobileLayout ? "Sélectionner une révision" : undefined}
            value={selectedVersionId ? String(selectedVersionId) : ""}
            onChange={handleVersionChange}
            disabled={loading || versions.length === 0}
            style={getVersionSelectStyle(isMobileLayout, {
              disabled: loading || versions.length === 0,
            })}
          >
            {versions.length === 0 ? (
              <option value="">Aucune version disponible</option>
            ) : (
              versions.map((version) => {
                const isDraft = draftVersionIdRef.current === version.id;
                const displayName = version.name?.trim() || null;
                const labelParts: string[] = [];
                if (isDraft) {
                  labelParts.push(displayName ?? draftDisplayName);
                } else {
                  labelParts.push(`v${version.version}`);
                  if (
                    displayName &&
                    (!version.is_active || displayName.toLowerCase() !== "production")
                  ) {
                    labelParts.push(displayName);
                  }
                }
                if (version.is_active) {
                  labelParts.push("Production");
                }
                return (
                  <option key={version.id} value={version.id}>
                    {labelParts.join(" · ")}
                  </option>
                );
              })
            )}
          </select>
        </div>
      </div>
    );

    const importInput = (
      <input
        ref={importFileInputRef}
        type="file"
        accept="application/json"
        hidden
        onChange={(event) => {
          void handleImportFileChange(event);
        }}
      />
    );

    if (isMobileLayout) {
      const mobileMenuStyle = getActionMenuStyle(true);
      mobileMenuStyle.right = 0;
      mobileMenuStyle.left = "auto";
      mobileMenuStyle.minWidth = "min(18rem, 85vw)";
      mobileMenuStyle.width = "min(18rem, 85vw)";
      mobileMenuStyle.padding = "1rem";
      mobileMenuStyle.gap = "0.75rem";
      const shouldShowMobileInfo =
        Boolean(selectedWorkflow?.description) ||
        Boolean(selectedWorkflow && !selectedWorkflow.active_version_id);

      return (
        <>
          {versionSelect}
          <div style={getHeaderActionAreaStyle(true)}>
            <div style={{ ...getActionMenuWrapperStyle(true), width: "auto" }}>
              <button
                type="button"
                ref={mobileActionsTriggerRef}
                onClick={() => {
                  setIsMobileActionsOpen((previous) => !previous);
                }}
                aria-haspopup="menu"
                aria-expanded={isMobileActionsOpen}
                aria-controls={mobileActionsDialogId}
                style={{
                  width: "2.75rem",
                  height: "2.75rem",
                  borderRadius: "0.75rem",
                  border: "1px solid var(--surface-border)",
                  background: "var(--surface-strong)",
                  color: "var(--text-color)",
                  display: "grid",
                  placeItems: "center",
                  fontSize: "1.5rem",
                  fontWeight: 600,
                  cursor: "pointer",
                }}
              >
                <span aria-hidden="true">⋯</span>
                <span className={styles.srOnly}>
                  {t("workflowBuilder.mobileActions.open")}
                </span>
              </button>
              {isMobileActionsOpen ? (
                <div
                  id={mobileActionsDialogId}
                  role="menu"
                  aria-labelledby={mobileActionsTitleId}
                  ref={mobileActionsMenuRef}
                  style={mobileMenuStyle}
                  className={styles.mobileHeaderMenu}
                >
                  <span id={mobileActionsTitleId} className={styles.srOnly}>
                    {t("workflowBuilder.mobileActions.title")}
                  </span>
                  {shouldShowMobileInfo ? (
                    <div className={styles.mobileHeaderMenuInfo}>
                      {renderWorkflowDescription(styles.mobileHeaderMenuInfoText)}
                      {renderWorkflowPublicationReminder(
                        styles.mobileHeaderMenuInfoWarning,
                      )}
                    </div>
                  ) : null}
                  <div className={styles.mobileHeaderMenuActions}>
                    <button
                      type="button"
                      role="menuitem"
                      onClick={() => {
                        handleTriggerImport();
                        closeMobileActions();
                      }}
                      disabled={importDisabled}
                      aria-busy={isImporting}
                      style={getMobileActionButtonStyle({ disabled: importDisabled })}
                    >
                      {importLabel}
                    </button>
                    <button
                      type="button"
                      role="menuitem"
                      onClick={() => {
                        void handleExportWorkflow();
                        closeMobileActions();
                      }}
                      disabled={exportDisabled}
                      aria-busy={isExporting}
                      style={getMobileActionButtonStyle({ disabled: exportDisabled })}
                    >
                      {exportLabel}
                    </button>
                    <button
                      type="button"
                      role="menuitem"
                      onClick={() => {
                        handleOpenDeployModal();
                        closeMobileActions();
                      }}
                      disabled={deployDisabled}
                      style={getMobileActionButtonStyle({ disabled: deployDisabled })}
                    >
                      Déployer
                    </button>
                  </div>
                </div>
              ) : null}
            </div>
          </div>
          {importInput}
        </>
      );
    }

    return (
      <>
        {versionSelect}
        <div style={getHeaderActionAreaStyle(false)}>
          <button
            type="button"
            onClick={handleTriggerImport}
            disabled={importDisabled}
            aria-busy={isImporting}
            style={getDeployButtonStyle(false, {
              disabled: importDisabled,
            })}
          >
            {importLabel}
          </button>
          <button
            type="button"
            onClick={() => {
              void handleExportWorkflow();
            }}
            disabled={exportDisabled}
            aria-busy={isExporting}
            style={getDeployButtonStyle(false, {
              disabled: exportDisabled,
            })}
          >
            {exportLabel}
          </button>
          <button
            type="button"
            onClick={handleOpenDeployModal}
            disabled={deployDisabled}
            style={getDeployButtonStyle(false, {
              disabled: deployDisabled,
            })}
          >
            Déployer
          </button>
        </div>
        {importInput}
      </>
    );
  };

  const reactFlowContainerRef = useCallback(
    (node: HTMLDivElement | null) => {
      reactFlowWrapperRef.current = node;
      if (node) {
        refreshViewportConstraints();
      }
    },
    [refreshViewportConstraints],
  );

  useEffect(() => {
    if (typeof window === "undefined") {
      return;
    }
    const handleResize = () => {
      refreshViewportConstraints();
    };
    window.addEventListener("resize", handleResize);
    return () => {
      window.removeEventListener("resize", handleResize);
    };
  }, [refreshViewportConstraints]);

  useEffect(() => {
    refreshViewportConstraints();
  }, [nodes, isMobileLayout, refreshViewportConstraints]);



  const selectedWorkflow = useMemo(
    () => workflows.find((workflow) => workflow.id === selectedWorkflowId) ?? null,
    [selectedWorkflowId, workflows],
  );

  const isReasoningModel = useCallback(
    (model: string): boolean => {
      const trimmed = model.trim();
      if (!trimmed) {
        return true;
      }
      const match = availableModels.find((item) => item.name === trimmed);
      if (match) {
        return match.supports_reasoning;
      }
      return supportsReasoningModel(trimmed);
    },
    [availableModels],
  );

  useEffect(() => {
    let isMounted = true;
    if (!token) {
      setVectorStores([]);
      setVectorStoresLoading(false);
      setVectorStoresError(null);
      return () => {
        isMounted = false;
      };
    }

    setVectorStoresLoading(true);
    setVectorStoresError(null);
    vectorStoreApi
      .listStores(token)
      .then((stores) => {
        if (isMounted) {
          setVectorStores(stores);
        }
      })
      .catch((error) => {
        if (!isMounted) {
          return;
        }
        const message =
          error instanceof Error
            ? error.message
            : "Impossible de charger les vector stores.";
        setVectorStoresError(message);
        setVectorStores([]);
      })
      .finally(() => {
        if (isMounted) {
          setVectorStoresLoading(false);
        }
      });

    return () => {
      isMounted = false;
    };
  }, [token]);

  useEffect(() => {
    let isMounted = true;
    if (!token) {
      setAvailableModels([]);
      setAvailableModelsLoading(false);
      setAvailableModelsError(null);
      return () => {
        isMounted = false;
      };
    }

    setAvailableModelsLoading(true);
    setAvailableModelsError(null);
    modelRegistryApi
      .list(token)
      .then((models) => {
        if (!isMounted) {
          return;
        }
        setAvailableModels(models);
      })
      .catch((error) => {
        if (!isMounted) {
          return;
        }
        const message =
          error instanceof Error ? error.message : "Impossible de charger les modèles autorisés.";
        setAvailableModelsError(message);
        setAvailableModels([]);
      })
      .finally(() => {
        if (isMounted) {
          setAvailableModelsLoading(false);
        }
      });

    return () => {
      isMounted = false;
    };
  }, [token]);

  useEffect(() => {
    let isMounted = true;
    if (!token) {
      setWidgets([]);
      setWidgetsLoading(false);
      setWidgetsError(null);
      return () => {
        isMounted = false;
      };
    }

    setWidgetsLoading(true);
    setWidgetsError(null);
    widgetLibraryApi
      .listWorkflowWidgets(token)
      .then((items) => {
        if (!isMounted) {
          return;
        }
        setWidgets(items);
      })
      .catch((error) => {
        if (!isMounted) {
          return;
        }
        const message =
          error instanceof Error ? error.message : "Impossible de charger la bibliothèque de widgets.";
        setWidgetsError(message);
        setWidgets([]);
      })
      .finally(() => {
        if (isMounted) {
          setWidgetsLoading(false);
        }
      });

    return () => {
      isMounted = false;
    };
  }, [token]);

  const loadVersionDetail = useCallback(
    async (
      workflowId: number,
      versionId: number,
      options: { preserveViewport?: boolean; background?: boolean } = {},
    ): Promise<boolean> => {
      const { preserveViewport = false, background = false } = options;
      const previousSelectedNodeId = selectedNodeIdRef.current;
      const previousSelectedEdgeId = selectedEdgeIdRef.current;
      if (!background) {
        setLoading(true);
      }
      setLoadError(null);
      const candidates = makeApiEndpointCandidates(
        backendUrl,
        `/api/workflows/${workflowId}/versions/${versionId}`,
      );
      let lastError: Error | null = null;
      for (const url of candidates) {
        try {
          const response = await fetch(url, {
            headers: {
              "Content-Type": "application/json",
              ...authHeader,
            },
          });
          if (!response.ok) {
            throw new Error(`Échec du chargement de la version (${response.status})`);
          }
          const data: WorkflowVersionResponse = await response.json();
          const flowNodes = data.graph.nodes.map<FlowNode>((node, index) => {
            const positionFromMetadata = extractPosition(node.metadata);
            const displayName = node.display_name ?? humanizeSlug(node.slug);
            const agentKey = isAgentKind(node.kind) ? node.agent_key ?? null : null;
            const parameters =
              node.kind === "agent"
                ? resolveAgentParameters(agentKey, node.parameters)
                : node.kind === "voice_agent"
                  ? resolveVoiceAgentParameters(node.parameters)
                : node.kind === "state"
                  ? resolveStateParameters(node.slug, node.parameters)
                  : node.kind === "json_vector_store"
                    ? setVectorStoreNodeConfig(
                        {},
                        getVectorStoreNodeConfig(node.parameters),
                      )
                    : node.kind === "widget"
                      ? resolveWidgetNodeParameters(node.parameters)
                      : resolveAgentParameters(null, node.parameters);
            return {
              id: node.slug,
              position: positionFromMetadata ?? { x: 150 * index, y: 120 * index },
              data: {
                slug: node.slug,
                kind: node.kind,
                displayName,
                label: displayName,
                isEnabled: node.is_enabled,
                agentKey,
                parameters,
                parametersText: stringifyAgentParameters(parameters),
                parametersError: null,
                metadata: node.metadata ?? {},
              },
              draggable: true,
              selected: false,
              style: buildNodeStyle(node.kind, { isSelected: false }),
            } satisfies FlowNode;
          });
          const flowEdges = data.graph.edges.map<FlowEdge>((edge) => ({
            id: String(edge.id ?? `${edge.source}-${edge.target}-${Math.random()}`),
            source: edge.source,
            target: edge.target,
            label: edge.metadata?.label ? String(edge.metadata.label) : edge.condition ?? "",
            data: {
              condition: edge.condition,
              metadata: edge.metadata ?? {},
            },
            markerEnd: defaultEdgeOptions.markerEnd
              ? { ...defaultEdgeOptions.markerEnd }
              : { type: MarkerType.ArrowClosed, color: "var(--text-color)" },
            style: buildEdgeStyle({ isSelected: false }),
          }));
          const nextSnapshot = JSON.stringify(buildGraphPayloadFrom(flowNodes, flowEdges));
          isHydratingRef.current = true;
          lastSavedSnapshotRef.current = nextSnapshot;
          setHasPendingChanges(false);
          resetHistory(nextSnapshot);
          setNodes(flowNodes);
          setEdges(flowEdges);
          // Reset isHydrating after a short delay to allow viewport restoration
          setTimeout(() => {
            isHydratingRef.current = false;
          }, 100);
          const viewportKey = viewportKeyFor(workflowId, versionId, deviceType);
          viewportKeyRef.current = viewportKey;
          const restoredViewport = viewportKey
            ? viewportMemoryRef.current.get(viewportKey) ?? null
            : null;

          // Update initialViewport for ReactFlow's defaultViewport prop
          if (restoredViewport) {
            setInitialViewport(restoredViewport);
          }

          if (preserveViewport) {
            if (viewportKey) {
              const currentViewport =
                reactFlowInstanceRef.current?.getViewport() ?? viewportRef.current;
              if (currentViewport) {
                viewportMemoryRef.current.set(viewportKey, { ...currentViewport });
                viewportRef.current = { ...currentViewport };
                // Update initialViewport so ReactFlow uses it when re-rendering
                setInitialViewport({ ...currentViewport });
              }
            }
            hasUserViewportChangeRef.current = true;
            pendingViewportRestoreRef.current = true;
          } else {
            viewportRef.current = restoredViewport;
            hasUserViewportChangeRef.current = restoredViewport != null;
            pendingViewportRestoreRef.current = restoredViewport != null;
            if (restoredViewport != null) {
              restoreViewport();
            }
          }
          const { nodeId: nextSelectedNodeId, edgeId: nextSelectedEdgeId } =
            resolveSelectionAfterLoad({
              background,
              previousNodeId: previousSelectedNodeId,
              previousEdgeId: previousSelectedEdgeId,
              nodes: flowNodes,
              edges: flowEdges,
            });
          applySelection({
            nodeIds: nextSelectedNodeId ? [nextSelectedNodeId] : [],
            edgeIds: nextSelectedEdgeId ? [nextSelectedEdgeId] : [],
            primaryNodeId: previousSelectedNodeId,
            primaryEdgeId: previousSelectedEdgeId,
          });
          setSaveState("idle");
          setSaveMessage(null);
          if (!background) {
            // Wait for viewport to be applied before hiding loading
            // This prevents flickering when the viewport is restored
            setTimeout(() => {
              setLoading(false);
            }, 250);
          }
          return true;
        } catch (error) {
          if (error instanceof Error && error.name === "AbortError") {
            continue;
          }
          lastError = error instanceof Error ? error : new Error("Erreur inconnue");
        }
      }
      if (lastError) {
        setLoadError(lastError.message);
      }
      if (!background) {
        setLoading(false);
      }
      return false;
    },
    [
      authHeader,
      applySelection,
      deviceType,
      persistViewportMemory,
      resetHistory,
      restoreViewport,
      setEdges,
      setHasPendingChanges,
      setNodes,
    ],
  );

  const loadVersions = useCallback(
    async (
      workflowId: number,
      preferredVersionId: number | null = null,
      options: { preserveViewport?: boolean; background?: boolean } = {},
    ): Promise<boolean> => {
      const { preserveViewport = false, background = false } = options;
      setLoadError(null);
      const candidates = makeApiEndpointCandidates(
        backendUrl,
        `/api/workflows/${workflowId}/versions`,
      );
      let lastError: Error | null = null;
      for (const url of candidates) {
        try {
          const response = await fetch(url, {
            headers: {
              "Content-Type": "application/json",
              ...authHeader,
            },
          });
          if (!response.ok) {
            throw new Error(`Échec du chargement des versions (${response.status})`);
          }
          const data: WorkflowVersionSummary[] = await response.json();
          let versionsForState: WorkflowVersionSummary[] = [...data];

          let draftSummary = resolveDraftCandidate(versionsForState);

          if (draftSummary) {
            const normalizedDraft: WorkflowVersionSummary = {
              ...draftSummary,
              name: draftDisplayName,
            };
            versionsForState = versionsForState.map((version) =>
              version.id === normalizedDraft.id ? normalizedDraft : version,
            );
            draftVersionIdRef.current = normalizedDraft.id;
            draftVersionSummaryRef.current = normalizedDraft;
            draftSummary = normalizedDraft;
          } else if (
            draftVersionIdRef.current &&
            selectedWorkflowId === workflowId &&
            !versionsForState.some((version) => version.id === draftVersionIdRef.current)
          ) {
            const highestVersion = versionsForState.reduce(
              (max, version) => Math.max(max, version.version),
              0,
            );
            const syntheticDraft =
              draftVersionSummaryRef.current &&
              draftVersionSummaryRef.current.id === draftVersionIdRef.current
                ? draftVersionSummaryRef.current
                : {
                    id: draftVersionIdRef.current,
                    workflow_id: workflowId,
                    name: draftDisplayName,
                    version: highestVersion + 1,
                    is_active: false,
                    created_at: new Date().toISOString(),
                    updated_at: new Date().toISOString(),
                  };
            draftVersionSummaryRef.current = syntheticDraft;
            versionsForState = [...versionsForState, syntheticDraft];
            draftSummary = syntheticDraft;
          } else {
            draftVersionIdRef.current = null;
            draftVersionSummaryRef.current = null;
          }

          const orderedVersions = sortVersionsWithDraftFirst(
            versionsForState,
            draftVersionIdRef.current,
          );
          setVersions(orderedVersions);

          if (orderedVersions.length === 0) {
            setSelectedVersionId(null);
            setNodes([]);
            setEdges([]);
            isHydratingRef.current = true;
            setTimeout(() => {
              isHydratingRef.current = false;
            }, 100);
            const emptySnapshot = JSON.stringify(buildGraphPayloadFrom([], []));
            lastSavedSnapshotRef.current = emptySnapshot;
            resetHistory(emptySnapshot);
            setHasPendingChanges(false);
            if (!background) {
              setLoading(false);
            }
            const emptyViewportKey = viewportKeyFor(workflowId, null, deviceType);
            viewportKeyRef.current = emptyViewportKey;
            if (emptyViewportKey) {
              viewportMemoryRef.current.delete(emptyViewportKey);
              persistViewportMemory();
            }
            viewportRef.current = null;
            hasUserViewportChangeRef.current = false;
            pendingViewportRestoreRef.current = true;
            restoreViewport();
            return true;
          }
          const availableIds = new Set(orderedVersions.map((version) => version.id));
          let nextVersionId: number | null = null;
          if (preferredVersionId && availableIds.has(preferredVersionId)) {
            nextVersionId = preferredVersionId;
          } else if (selectedVersionId && availableIds.has(selectedVersionId)) {
            nextVersionId = selectedVersionId;
          } else {
            const draft = draftVersionIdRef.current
              ? orderedVersions.find((version) => version.id === draftVersionIdRef.current)
              : null;
            if (draft) {
              nextVersionId = draft.id;
            } else {
              const active = orderedVersions.find((version) => version.is_active);
              nextVersionId = active?.id ?? orderedVersions[0]?.id ?? null;
            }
          }
          const matchesSelectedVersion =
            selectedVersionId != null && nextVersionId === selectedVersionId;
          const matchesPreferredVersion =
            preferredVersionId != null && nextVersionId === preferredVersionId;
          const shouldPreserveViewport =
            preserveViewport && (matchesSelectedVersion || matchesPreferredVersion);
          setSelectedVersionId(nextVersionId);
          if (nextVersionId != null) {
            await loadVersionDetail(workflowId, nextVersionId, {
              preserveViewport: shouldPreserveViewport,
              background,
            });
          } else {
            if (!background) {
              setLoading(false);
            }
          }
          return true;
        } catch (error) {
          if (error instanceof Error && error.name === "AbortError") {
            continue;
          }
          lastError = error instanceof Error ? error : new Error("Erreur inconnue");
        }
      }
      if (lastError) {
        setLoadError(lastError.message);
      }
      if (!background) {
        setLoading(false);
      }
      return false;
    },
    [
      authHeader,
      draftDisplayName,
      deviceType,
      loadVersionDetail,
      persistViewportMemory,
      resetHistory,
      restoreViewport,
      selectedWorkflowId,
      selectedVersionId,
      setEdges,
      setHasPendingChanges,
      setNodes,
    ],
  );

  const loadWorkflows = useCallback(
    async (
      options: {
        selectWorkflowId?: number | null;
        selectVersionId?: number | null;
        excludeWorkflowId?: number | null;
      } = {},
    ): Promise<void> => {
      setLoading(true);
      setLoadError(null);
      const candidates = makeApiEndpointCandidates(backendUrl, "/api/workflows");
      let lastError: Error | null = null;
      for (const url of candidates) {
        try {
          const response = await fetch(url, {
            headers: {
              "Content-Type": "application/json",
              ...authHeader,
            },
          });
          if (!response.ok) {
            throw new Error(`Échec du chargement de la bibliothèque (${response.status})`);
          }
          const data: WorkflowSummary[] = await response.json();
          setWorkflows(data);
          if (data.length === 0) {
            setSelectedWorkflowId(null);
            setSelectedVersionId(null);
            setVersions([]);
            setNodes([]);
            setEdges([]);
            isHydratingRef.current = true;
            setTimeout(() => {
              isHydratingRef.current = false;
            }, 100);
            const emptySnapshot = JSON.stringify(buildGraphPayloadFrom([], []));
            lastSavedSnapshotRef.current = emptySnapshot;
            resetHistory(emptySnapshot);
            setHasPendingChanges(false);
            setLoading(false);
            viewportKeyRef.current = null;
            viewportRef.current = null;
            viewportMemoryRef.current.clear();
            persistViewportMemory();
            hasUserViewportChangeRef.current = false;
            pendingViewportRestoreRef.current = true;
            restoreViewport();
            return;
          }
          const availableIds = new Set(data.map((workflow) => workflow.id));
          const excluded = options.excludeWorkflowId ?? null;
          const chatkitWorkflow = data.find(
            (workflow) =>
              workflow.is_chatkit_default &&
              workflow.id !== excluded &&
              availableIds.has(workflow.id),
          );
          let nextWorkflowId = options.selectWorkflowId ?? null;
          if (
            nextWorkflowId &&
            (!availableIds.has(nextWorkflowId) || (excluded != null && nextWorkflowId === excluded))
          ) {
            nextWorkflowId = null;
          }
          if (
            nextWorkflowId == null &&
            selectedWorkflowId &&
            availableIds.has(selectedWorkflowId) &&
            (excluded == null || selectedWorkflowId !== excluded)
          ) {
            nextWorkflowId = selectedWorkflowId;
          }
          if (nextWorkflowId == null) {
            const fallback = chatkitWorkflow ?? data.find((workflow) => workflow.id !== excluded);
            nextWorkflowId = fallback?.id ?? data[0]?.id ?? null;
          }
          setSelectedWorkflowId(nextWorkflowId);
          if (nextWorkflowId != null) {
            await loadVersions(nextWorkflowId, options.selectVersionId ?? null);
          } else {
            setLoading(false);
          }
          return;
        } catch (error) {
          if (error instanceof Error && error.name === "AbortError") {
            continue;
          }
          lastError = error instanceof Error ? error : new Error("Erreur inconnue");
        }
      }
      if (lastError) {
        setLoadError(lastError.message);
      }
      setLoading(false);
    },
    [
      authHeader,
      loadVersions,
      persistViewportMemory,
      resetHistory,
      restoreViewport,
      selectedWorkflowId,
      setEdges,
      setHasPendingChanges,
      setNodes,
    ],
  );

  useEffect(() => {
    void loadWorkflows();
  }, [loadWorkflows]);

  const onConnect = useCallback(
    (connection: Connection) => {
      setEdges((current) =>
        addEdge<FlowEdgeData>(
          {
            ...connection,
            id: `edge-${Date.now()}`,
            label: "",
            data: { condition: "", metadata: {} },
            markerEnd: defaultEdgeOptions.markerEnd
              ? { ...defaultEdgeOptions.markerEnd }
              : { type: MarkerType.ArrowClosed, color: "var(--text-color)" },
            style: buildEdgeStyle({ isSelected: false }),
          },
          current
        )
      );
      setHasPendingChanges(true);
    },
    [setEdges, setHasPendingChanges]
  );

  const selectedNode = useMemo(
    () => nodes.find((node) => node.id === selectedNodeId) ?? null,
    [nodes, selectedNodeId]
  );

  const selectedEdge = useMemo(
    () => edges.find((edge) => edge.id === selectedEdgeId) ?? null,
    [edges, selectedEdgeId]
  );

  const handleNodeClick = useCallback((_: unknown, node: FlowNode) => {
    setSelectedNodeId(node.id);
    setSelectedEdgeId(null);
  }, []);

  const handleEdgeClick = useCallback((_: unknown, edge: FlowEdge) => {
    setSelectedEdgeId(edge.id);
    setSelectedNodeId(null);
  }, []);

  const handleClearSelection = useCallback(() => {
    applySelection({ nodeIds: [], edgeIds: [] });
  }, [applySelection]);

  const handleSelectionChange = useCallback(
    ({ nodes: selectedNodes, edges: selectedEdges }: { nodes: FlowNode[]; edges: FlowEdge[] }) => {
      applySelection({
        nodeIds: selectedNodes.map((node) => node.id),
        edgeIds: selectedEdges.map((edge) => edge.id),
        primaryNodeId: selectedNodeIdRef.current,
        primaryEdgeId: selectedEdgeIdRef.current,
      });
    },
    [applySelection]
  );

  const handleNodeDragStart = useCallback(() => {
    isNodeDragInProgressRef.current = true;
  }, []);

  const handleNodeDragStop = useCallback(() => {
    isNodeDragInProgressRef.current = false;
  }, []);

  const handleClosePropertiesPanel = useCallback(() => {
    if (isMobileLayout) {
      setPropertiesPanelOpen(false);
      if (typeof window !== "undefined") {
        window.setTimeout(() => {
          propertiesPanelToggleRef.current?.focus();
        }, 0);
      } else {
        propertiesPanelToggleRef.current?.focus();
      }
      return;
    }
    handleClearSelection();
  }, [handleClearSelection, isMobileLayout]);

  const handleOpenPropertiesPanel = useCallback(() => {
    if (!selectedNode && !selectedEdge) {
      return;
    }
    setPropertiesPanelOpen(true);
  }, [selectedEdge, selectedNode]);

  const selectedElementKey = selectedNodeId ?? selectedEdgeId ?? null;

  useEffect(() => {
    selectedVersionIdRef.current = selectedVersionId;
  }, [selectedVersionId]);

  useEffect(() => {
    selectedNodeIdRef.current = selectedNodeId;
  }, [selectedNodeId]);

  useEffect(() => {
    selectedEdgeIdRef.current = selectedEdgeId;
  }, [selectedEdgeId]);

  useEffect(() => {
    if (selectedElementKey) {
      if (previousSelectedElementRef.current !== selectedElementKey) {
        if (!(isMobileLayout && isNodeDragInProgressRef.current)) {
          setPropertiesPanelOpen(true);
        }
      }
    } else {
      setPropertiesPanelOpen(false);
    }
    previousSelectedElementRef.current = selectedElementKey;
  }, [isMobileLayout, selectedElementKey]);

  useEffect(() => {
    if (!isMobileLayout) {
      if (selectedElementKey) {
        setPropertiesPanelOpen(true);
      }
    }
  }, [isMobileLayout, selectedElementKey]);

  useEffect(() => {
    if (!isMobileLayout || !isPropertiesPanelOpen) {
      return;
    }
    propertiesPanelCloseButtonRef.current?.focus();
  }, [isMobileLayout, isPropertiesPanelOpen]);

  useEffect(() => {
    if (!isMobileLayout || !isPropertiesPanelOpen) {
      return;
    }
    if (typeof window === "undefined") {
      return;
    }
    const handleKeyDown = (event: KeyboardEvent) => {
      if (event.key === "Escape") {
        event.preventDefault();
        handleClosePropertiesPanel();
      }
    };
    window.addEventListener("keydown", handleKeyDown);
    return () => window.removeEventListener("keydown", handleKeyDown);
  }, [handleClosePropertiesPanel, isMobileLayout, isPropertiesPanelOpen]);

  const updateNodeData = useCallback(
    (nodeId: string, updater: (data: FlowNodeData) => FlowNodeData) => {
      setNodes((current) =>
        current.map((node) => {
          if (node.id !== nodeId) {
            return node;
          }
          const nextData = updater(node.data);
          return {
            ...node,
            data: nextData,
            style: buildNodeStyle(nextData.kind, { isSelected: node.selected ?? false }),
          } satisfies FlowNode;
        })
      );
    },
    [setNodes]
  );

  const handleDisplayNameChange = useCallback(
    (nodeId: string, value: string) => {
      updateNodeData(nodeId, (data) => {
        const display = value;
        return {
          ...data,
          displayName: display,
          label: display.trim() ? display : humanizeSlug(data.slug),
        };
      });
    },
    [updateNodeData]
  );

  const handleStartAutoRunChange = useCallback(
    (nodeId: string, value: boolean) => {
      updateNodeData(nodeId, (data) => {
        if (data.kind !== "start") {
          return data;
        }
        const nextParameters = setStartAutoRun(data.parameters, value);
        return {
          ...data,
          parameters: nextParameters,
          parametersText: stringifyAgentParameters(nextParameters),
          parametersError: null,
        } satisfies FlowNodeData;
      });
    },
    [updateNodeData],
  );

  const handleStartAutoRunMessageChange = useCallback(
    (nodeId: string, value: string) => {
      updateNodeData(nodeId, (data) => {
        if (data.kind !== "start") {
          return data;
        }
        const nextParameters = setStartAutoRunMessage(data.parameters, value);
        return {
          ...data,
          parameters: nextParameters,
          parametersText: stringifyAgentParameters(nextParameters),
          parametersError: null,
        } satisfies FlowNodeData;
      });
    },
    [updateNodeData],
  );

  const handleStartAutoRunAssistantMessageChange = useCallback(
    (nodeId: string, value: string) => {
      updateNodeData(nodeId, (data) => {
        if (data.kind !== "start") {
          return data;
        }
        const nextParameters = setStartAutoRunAssistantMessage(
          data.parameters,
          value,
        );
        return {
          ...data,
          parameters: nextParameters,
          parametersText: stringifyAgentParameters(nextParameters),
          parametersError: null,
        } satisfies FlowNodeData;
      });
    },
    [updateNodeData],
  );

  const handleAgentMessageChange = useCallback(
    (nodeId: string, value: string) => {
      updateNodeData(nodeId, (data) => {
        if (!isAgentKind(data.kind)) {
          return data;
        }
        const nextParameters = setAgentMessage(data.parameters, value);
        return {
          ...data,
          parameters: nextParameters,
          parametersText: stringifyAgentParameters(nextParameters),
          parametersError: null,
        } satisfies FlowNodeData;
      });
    },
    [updateNodeData]
  );

  const handleAgentModelChange = useCallback(
    (nodeId: string, value: string) => {
      updateNodeData(nodeId, (data) => {
        if (!isAgentKind(data.kind)) {
          return data;
        }
        let nextParameters = setAgentModel(data.parameters, value);
        if (!isReasoningModel(value)) {
          nextParameters = setAgentReasoningEffort(nextParameters, "");
          nextParameters = setAgentReasoningSummary(nextParameters, "");
          nextParameters = setAgentTextVerbosity(nextParameters, "");
        }
        return {
          ...data,
          parameters: nextParameters,
          parametersText: stringifyAgentParameters(nextParameters),
          parametersError: null,
        } satisfies FlowNodeData;
      });
    },
    [isReasoningModel, updateNodeData],
  );

  const handleAgentReasoningChange = useCallback(
    (nodeId: string, value: string) => {
      updateNodeData(nodeId, (data) => {
        if (!isAgentKind(data.kind)) {
          return data;
        }
        const nextParameters = setAgentReasoningEffort(data.parameters, value);
        return {
          ...data,
          parameters: nextParameters,
          parametersText: stringifyAgentParameters(nextParameters),
          parametersError: null,
        } satisfies FlowNodeData;
      });
    },
    [updateNodeData],
  );

  const handleAgentReasoningSummaryChange = useCallback(
    (nodeId: string, value: string) => {
      updateNodeData(nodeId, (data) => {
        if (!isAgentKind(data.kind)) {
          return data;
        }
        const nextParameters = setAgentReasoningSummary(data.parameters, value);
        return {
          ...data,
          parameters: nextParameters,
          parametersText: stringifyAgentParameters(nextParameters),
          parametersError: null,
        } satisfies FlowNodeData;
      });
    },
    [updateNodeData],
  );

  const handleAgentTextVerbosityChange = useCallback(
    (nodeId: string, value: string) => {
      updateNodeData(nodeId, (data) => {
        if (!isAgentKind(data.kind)) {
          return data;
        }
        const nextParameters = setAgentTextVerbosity(data.parameters, value);
        return {
          ...data,
          parameters: nextParameters,
          parametersText: stringifyAgentParameters(nextParameters),
          parametersError: null,
        } satisfies FlowNodeData;
      });
    },
    [updateNodeData],
  );

  const handleAgentTemperatureChange = useCallback(
    (nodeId: string, value: string) => {
      updateNodeData(nodeId, (data) => {
        if (!isAgentKind(data.kind)) {
          return data;
        }
        const nextParameters = setAgentTemperature(data.parameters, value);
        return {
          ...data,
          parameters: nextParameters,
          parametersText: stringifyAgentParameters(nextParameters),
          parametersError: null,
        } satisfies FlowNodeData;
      });
    },
    [updateNodeData],
  );

  const handleAgentTopPChange = useCallback(
    (nodeId: string, value: string) => {
      updateNodeData(nodeId, (data) => {
        if (!isAgentKind(data.kind)) {
          return data;
        }
        const nextParameters = setAgentTopP(data.parameters, value);
        return {
          ...data,
          parameters: nextParameters,
          parametersText: stringifyAgentParameters(nextParameters),
          parametersError: null,
        } satisfies FlowNodeData;
      });
    },
    [updateNodeData],
  );

  const handleAgentMaxOutputTokensChange = useCallback(
    (nodeId: string, value: string) => {
      updateNodeData(nodeId, (data) => {
        if (!isAgentKind(data.kind)) {
          return data;
        }
        const nextParameters = setAgentMaxOutputTokens(data.parameters, value);
        return {
          ...data,
          parameters: nextParameters,
          parametersText: stringifyAgentParameters(nextParameters),
          parametersError: null,
        } satisfies FlowNodeData;
      });
    },
    [updateNodeData],
  );

  const handleAgentIncludeChatHistoryChange = useCallback(
    (nodeId: string, value: boolean) => {
      updateNodeData(nodeId, (data) => {
        if (!isAgentKind(data.kind)) {
          return data;
        }
        const nextParameters = setAgentIncludeChatHistory(data.parameters, value);
        return {
          ...data,
          parameters: nextParameters,
          parametersText: stringifyAgentParameters(nextParameters),
          parametersError: null,
        } satisfies FlowNodeData;
      });
    },
    [updateNodeData],
  );

  const handleAgentDisplayResponseInChatChange = useCallback(
    (nodeId: string, value: boolean) => {
      updateNodeData(nodeId, (data) => {
        if (!isAgentKind(data.kind)) {
          return data;
        }
        const nextParameters = setAgentDisplayResponseInChat(data.parameters, value);
        return {
          ...data,
          parameters: nextParameters,
          parametersText: stringifyAgentParameters(nextParameters),
          parametersError: null,
        } satisfies FlowNodeData;
      });
    },
    [updateNodeData],
  );

  const handleAgentShowSearchSourcesChange = useCallback(
    (nodeId: string, value: boolean) => {
      updateNodeData(nodeId, (data) => {
        if (!isAgentKind(data.kind)) {
          return data;
        }
        const nextParameters = setAgentShowSearchSources(data.parameters, value);
        return {
          ...data,
          parameters: nextParameters,
          parametersText: stringifyAgentParameters(nextParameters),
          parametersError: null,
        } satisfies FlowNodeData;
      });
    },
    [updateNodeData],
  );

  const handleAgentContinueOnErrorChange = useCallback(
    (nodeId: string, value: boolean) => {
      updateNodeData(nodeId, (data) => {
        if (!isAgentKind(data.kind)) {
          return data;
        }
        const nextParameters = setAgentContinueOnError(data.parameters, value);
        return {
          ...data,
          parameters: nextParameters,
          parametersText: stringifyAgentParameters(nextParameters),
          parametersError: null,
        } satisfies FlowNodeData;
      });
    },
    [updateNodeData],
  );

  const handleAgentStorePreferenceChange = useCallback(
    (nodeId: string, value: boolean) => {
      updateNodeData(nodeId, (data) => {
        if (!isAgentKind(data.kind)) {
          return data;
        }
        const nextParameters = setAgentStorePreference(data.parameters, value);
        return {
          ...data,
          parameters: nextParameters,
          parametersText: stringifyAgentParameters(nextParameters),
          parametersError: null,
        } satisfies FlowNodeData;
      });
    },
    [updateNodeData],
  );

  const handleAgentResponseFormatKindChange = useCallback(
    (nodeId: string, kind: "text" | "json_schema" | "widget") => {
      updateNodeData(nodeId, (data) => {
        if (!isAgentKind(data.kind)) {
          return data;
        }
        const nextParameters = setAgentResponseFormatKind(data.parameters, kind);
        return {
          ...data,
          parameters: nextParameters,
          parametersText: stringifyAgentParameters(nextParameters),
          parametersError: null,
        } satisfies FlowNodeData;
      });
    },
    [updateNodeData]
  );

  const handleAgentResponseFormatNameChange = useCallback(
    (nodeId: string, value: string) => {
      updateNodeData(nodeId, (data) => {
        if (!isAgentKind(data.kind)) {
          return data;
        }
        const nextParameters = setAgentResponseFormatName(data.parameters, value);
        return {
          ...data,
          parameters: nextParameters,
          parametersText: stringifyAgentParameters(nextParameters),
          parametersError: null,
        } satisfies FlowNodeData;
      });
    },
    [updateNodeData]
  );

  const handleAgentResponseFormatSchemaChange = useCallback(
    (nodeId: string, schema: unknown) => {
      updateNodeData(nodeId, (data) => {
        if (!isAgentKind(data.kind)) {
          return data;
        }
        const nextParameters = setAgentResponseFormatSchema(data.parameters, schema);
        return {
          ...data,
          parameters: nextParameters,
          parametersText: stringifyAgentParameters(nextParameters),
          parametersError: null,
        } satisfies FlowNodeData;
      });
    },
    [updateNodeData]
  );

  const handleAgentResponseWidgetSlugChange = useCallback(
    (nodeId: string, slug: string) => {
      updateNodeData(nodeId, (data) => {
        if (!isAgentKind(data.kind)) {
          return data;
        }
        const nextParameters = setAgentResponseWidgetSlug(data.parameters, slug);
        return {
          ...data,
          parameters: nextParameters,
          parametersText: stringifyAgentParameters(nextParameters),
          parametersError: null,
        } satisfies FlowNodeData;
      });
    },
    [updateNodeData]
  );

  const handleAgentResponseWidgetSourceChange = useCallback(
    (nodeId: string, source: "library" | "variable") => {
      updateNodeData(nodeId, (data) => {
        if (!isAgentKind(data.kind)) {
          return data;
        }
        const nextParameters = setAgentResponseWidgetSource(data.parameters, source);
        return {
          ...data,
          parameters: nextParameters,
          parametersText: stringifyAgentParameters(nextParameters),
          parametersError: null,
        } satisfies FlowNodeData;
      });
    },
    [updateNodeData]
  );

  const handleAgentResponseWidgetDefinitionChange = useCallback(
    (nodeId: string, expression: string) => {
      updateNodeData(nodeId, (data) => {
        if (!isAgentKind(data.kind)) {
          return data;
        }
        const nextParameters = setAgentResponseWidgetDefinition(data.parameters, expression);
        return {
          ...data,
          parameters: nextParameters,
          parametersText: stringifyAgentParameters(nextParameters),
          parametersError: null,
        } satisfies FlowNodeData;
      });
    },
    [updateNodeData]
  );

  const handleConditionPathChange = useCallback(
    (nodeId: string, value: string) => {
      updateNodeData(nodeId, (data) => {
        if (data.kind !== "condition") {
          return data;
        }
        const nextParameters = setConditionPath(data.parameters, value);
        return {
          ...data,
          parameters: nextParameters,
          parametersText: stringifyAgentParameters(nextParameters),
          parametersError: null,
        } satisfies FlowNodeData;
      });
    },
    [updateNodeData],
  );

  const handleConditionModeChange = useCallback(
    (nodeId: string, value: string) => {
      updateNodeData(nodeId, (data) => {
        if (data.kind !== "condition") {
          return data;
        }
        let nextParameters = setConditionMode(data.parameters, value);
        if (value !== "equals" && value !== "not_equals") {
          nextParameters = setConditionValue(nextParameters, "");
        }
        return {
          ...data,
          parameters: nextParameters,
          parametersText: stringifyAgentParameters(nextParameters),
          parametersError: null,
        } satisfies FlowNodeData;
      });
    },
    [updateNodeData],
  );

  const handleConditionValueChange = useCallback(
    (nodeId: string, value: string) => {
      updateNodeData(nodeId, (data) => {
        if (data.kind !== "condition") {
          return data;
        }
        const nextParameters = setConditionValue(data.parameters, value);
        return {
          ...data,
          parameters: nextParameters,
          parametersText: stringifyAgentParameters(nextParameters),
          parametersError: null,
        } satisfies FlowNodeData;
      });
    },
    [updateNodeData],
  );

  const handleWidgetNodeSlugChange = useCallback(
    (nodeId: string, slug: string) => {
      updateNodeData(nodeId, (data) => {
        if (data.kind !== "widget") {
          return data;
        }
        const nextParameters = setWidgetNodeSlug(data.parameters, slug);
        return {
          ...data,
          parameters: nextParameters,
          parametersText: stringifyAgentParameters(nextParameters),
          parametersError: null,
        } satisfies FlowNodeData;
      });
    },
    [updateNodeData]
  );

  const handleWidgetNodeSourceChange = useCallback(
    (nodeId: string, source: "library" | "variable") => {
      updateNodeData(nodeId, (data) => {
        if (data.kind !== "widget") {
          return data;
        }
        const nextParameters = setWidgetNodeSource(data.parameters, source);
        return {
          ...data,
          parameters: nextParameters,
          parametersText: stringifyAgentParameters(nextParameters),
          parametersError: null,
        } satisfies FlowNodeData;
      });
    },
    [updateNodeData]
  );

  const handleWidgetNodeDefinitionExpressionChange = useCallback(
    (nodeId: string, expression: string) => {
      updateNodeData(nodeId, (data) => {
        if (data.kind !== "widget") {
          return data;
        }
        const nextParameters = setWidgetNodeDefinitionExpression(data.parameters, expression);
        return {
          ...data,
          parameters: nextParameters,
          parametersText: stringifyAgentParameters(nextParameters),
          parametersError: null,
        } satisfies FlowNodeData;
      });
    },
    [updateNodeData]
  );

  const handleWidgetNodeVariablesChange = useCallback(
    (nodeId: string, assignments: WidgetVariableAssignment[]) => {
      updateNodeData(nodeId, (data) => {
        if (data.kind !== "widget") {
          return data;
        }
        const nextParameters = setWidgetNodeVariables(data.parameters, assignments);
        return {
          ...data,
          parameters: nextParameters,
          parametersText: stringifyAgentParameters(nextParameters),
          parametersError: null,
        } satisfies FlowNodeData;
      });
    },
    [updateNodeData]
  );

  const handleWidgetNodeAwaitActionChange = useCallback(
    (nodeId: string, value: boolean) => {
      updateNodeData(nodeId, (data) => {
        if (data.kind !== "widget") {
          return data;
        }
        const nextParameters = setWidgetNodeAwaitAction(data.parameters, value);
        return {
          ...data,
          parameters: nextParameters,
          parametersText: stringifyAgentParameters(nextParameters),
          parametersError: null,
        } satisfies FlowNodeData;
      });
    },
    [updateNodeData]
  );

  const handleAgentWebSearchChange = useCallback(
    (nodeId: string, config: WebSearchConfig | null) => {
      updateNodeData(nodeId, (data) => {
        if (!isAgentKind(data.kind)) {
          return data;
        }
        const nextParameters = setAgentWebSearchConfig(data.parameters, config);
        return {
          ...data,
          parameters: nextParameters,
          parametersText: stringifyAgentParameters(nextParameters),
          parametersError: null,
        } satisfies FlowNodeData;
      });
    },
    [updateNodeData]
  );

  const handleAgentFileSearchChange = useCallback(
    (nodeId: string, config: FileSearchConfig | null) => {
      updateNodeData(nodeId, (data) => {
        if (!isAgentKind(data.kind)) {
          return data;
        }
        const nextParameters = setAgentFileSearchConfig(data.parameters, config);
        return {
          ...data,
          parameters: nextParameters,
          parametersText: stringifyAgentParameters(nextParameters),
          parametersError: null,
        } satisfies FlowNodeData;
      });
    },
    [updateNodeData],
  );

  const handleAgentImageGenerationChange = useCallback(
    (nodeId: string, config: ImageGenerationToolConfig | null) => {
      updateNodeData(nodeId, (data) => {
        if (!isAgentKind(data.kind)) {
          return data;
        }
        const nextParameters = setAgentImageGenerationConfig(data.parameters, config);
        return {
          ...data,
          parameters: nextParameters,
          parametersText: stringifyAgentParameters(nextParameters),
          parametersError: null,
        } satisfies FlowNodeData;
      });
    },
    [updateNodeData],
  );

  const handleVectorStoreNodeConfigChange = useCallback(
    (nodeId: string, updates: Partial<VectorStoreNodeConfig>) => {
      updateNodeData(nodeId, (data) => {
        if (data.kind !== "json_vector_store") {
          return data;
        }
        const nextParameters = setVectorStoreNodeConfig(data.parameters, updates);
        return {
          ...data,
          parameters: nextParameters,
          parametersText: stringifyAgentParameters(nextParameters),
          parametersError: null,
        } satisfies FlowNodeData;
      });
    },
    [updateNodeData],
  );

  const handleTransformExpressionsChange = useCallback(
    (nodeId: string, expressions: Record<string, unknown>) => {
      updateNodeData(nodeId, (data) => {
        if (data.kind !== "transform") {
          return data;
        }
        const nextParameters: AgentParameters = { ...(data.parameters ?? {}) };
        if (Object.keys(expressions).length > 0) {
          (nextParameters as Record<string, unknown>).expressions = expressions;
        } else {
          delete (nextParameters as Record<string, unknown>).expressions;
        }
        return {
          ...data,
          parameters: nextParameters,
          parametersText: stringifyAgentParameters(nextParameters),
          parametersError: null,
        } satisfies FlowNodeData;
      });
    },
    [updateNodeData],
  );

  const handleAgentWeatherToolChange = useCallback(
    (nodeId: string, enabled: boolean) => {
      updateNodeData(nodeId, (data) => {
        if (!isAgentKind(data.kind)) {
          return data;
        }
        const nextParameters = setAgentWeatherToolEnabled(data.parameters, enabled);
        return {
          ...data,
          parameters: nextParameters,
          parametersText: stringifyAgentParameters(nextParameters),
          parametersError: null,
        } satisfies FlowNodeData;
      });
    },
    [updateNodeData],
  );

  const handleAgentWidgetValidationToolChange = useCallback(
    (nodeId: string, enabled: boolean) => {
      updateNodeData(nodeId, (data) => {
        if (!isAgentKind(data.kind)) {
          return data;
        }
        const nextParameters = setAgentWidgetValidationToolEnabled(
          data.parameters,
          enabled,
        );
        return {
          ...data,
          parameters: nextParameters,
          parametersText: stringifyAgentParameters(nextParameters),
          parametersError: null,
        } satisfies FlowNodeData;
      });
    },
    [updateNodeData],
  );

  const handleVoiceAgentVoiceChange = useCallback(
    (nodeId: string, value: string) => {
      updateNodeData(nodeId, (data) => {
        if (data.kind !== "voice_agent") {
          return data;
        }
        const nextParameters = setVoiceAgentVoice(data.parameters, value);
        return {
          ...data,
          parameters: nextParameters,
          parametersText: stringifyAgentParameters(nextParameters),
          parametersError: null,
        } satisfies FlowNodeData;
      });
    },
    [updateNodeData],
  );

  const handleVoiceAgentStartBehaviorChange = useCallback(
    (nodeId: string, behavior: VoiceAgentStartBehavior) => {
      updateNodeData(nodeId, (data) => {
        if (data.kind !== "voice_agent") {
          return data;
        }
        const nextParameters = setVoiceAgentStartBehavior(data.parameters, behavior);
        return {
          ...data,
          parameters: nextParameters,
          parametersText: stringifyAgentParameters(nextParameters),
          parametersError: null,
        } satisfies FlowNodeData;
      });
    },
    [updateNodeData],
  );

  const handleVoiceAgentStopBehaviorChange = useCallback(
    (nodeId: string, behavior: VoiceAgentStopBehavior) => {
      updateNodeData(nodeId, (data) => {
        if (data.kind !== "voice_agent") {
          return data;
        }
        const nextParameters = setVoiceAgentStopBehavior(data.parameters, behavior);
        return {
          ...data,
          parameters: nextParameters,
          parametersText: stringifyAgentParameters(nextParameters),
          parametersError: null,
        } satisfies FlowNodeData;
      });
    },
    [updateNodeData],
  );

  const handleVoiceAgentToolChange = useCallback(
    (nodeId: string, tool: VoiceAgentTool, enabled: boolean) => {
      updateNodeData(nodeId, (data) => {
        if (data.kind !== "voice_agent") {
          return data;
        }
        const nextParameters = setVoiceAgentToolEnabled(
          data.parameters,
          tool,
          enabled,
        );
        return {
          ...data,
          parameters: nextParameters,
          parametersText: stringifyAgentParameters(nextParameters),
          parametersError: null,
        } satisfies FlowNodeData;
      });
    },
    [updateNodeData],
  );

  const handleStateAssignmentsChange = useCallback(
    (nodeId: string, scope: StateAssignmentScope, assignments: StateAssignment[]) => {
      updateNodeData(nodeId, (data) => {
        if (data.kind !== "state") {
          return data;
        }
        const nextParameters = setStateAssignments(data.parameters, scope, assignments);
        return {
          ...data,
          parameters: nextParameters,
          parametersText: stringifyAgentParameters(nextParameters),
          parametersError: null,
        } satisfies FlowNodeData;
      });
    },
    [updateNodeData],
  );

  const handleEndMessageChange = useCallback(
    (nodeId: string, value: string) => {
      updateNodeData(nodeId, (data) => {
        if (data.kind !== "end") {
          return data;
        }
        const nextParameters = setEndMessage(data.parameters, value);
        return {
          ...data,
          parameters: nextParameters,
          parametersText: stringifyAgentParameters(nextParameters),
          parametersError: null,
        } satisfies FlowNodeData;
      });
    },
    [updateNodeData],
  );

  const handleAssistantMessageChange = useCallback(
    (nodeId: string, value: string) => {
      updateNodeData(nodeId, (data) => {
        if (data.kind !== "assistant_message") {
          return data;
        }
        const nextParameters = setAssistantMessage(data.parameters, value);
        return {
          ...data,
          parameters: nextParameters,
          parametersText: stringifyAgentParameters(nextParameters),
          parametersError: null,
        } satisfies FlowNodeData;
      });
    },
    [updateNodeData],
  );

  const handleAssistantMessageStreamEnabledChange = useCallback(
    (nodeId: string, enabled: boolean) => {
      updateNodeData(nodeId, (data) => {
        if (data.kind !== "assistant_message") {
          return data;
        }
        const nextParameters = setAssistantMessageStreamEnabled(
          data.parameters,
          enabled,
        );
        return {
          ...data,
          parameters: nextParameters,
          parametersText: stringifyAgentParameters(nextParameters),
          parametersError: null,
        } satisfies FlowNodeData;
      });
    },
    [updateNodeData],
  );

  const handleAssistantMessageStreamDelayChange = useCallback(
    (nodeId: string, delay: string) => {
      updateNodeData(nodeId, (data) => {
        if (data.kind !== "assistant_message") {
          return data;
        }
        const nextParameters = setAssistantMessageStreamDelay(
          data.parameters,
          delay,
        );
        return {
          ...data,
          parameters: nextParameters,
          parametersText: stringifyAgentParameters(nextParameters),
          parametersError: null,
        } satisfies FlowNodeData;
      });
    },
    [updateNodeData],
  );

  const handleWaitForUserInputMessageChange = useCallback(
    (nodeId: string, value: string) => {
      updateNodeData(nodeId, (data) => {
        if (data.kind !== "wait_for_user_input") {
          return data;
        }
        const nextParameters = setWaitForUserInputMessage(data.parameters, value);
        return {
          ...data,
          parameters: nextParameters,
          parametersText: stringifyAgentParameters(nextParameters),
          parametersError: null,
        } satisfies FlowNodeData;
      });
    },
    [updateNodeData],
  );

  const handleUserMessageChange = useCallback(
    (nodeId: string, value: string) => {
      updateNodeData(nodeId, (data) => {
        if (data.kind !== "user_message") {
          return data;
        }
        const nextParameters = setUserMessage(data.parameters, value);
        return {
          ...data,
          parameters: nextParameters,
          parametersText: stringifyAgentParameters(nextParameters),
          parametersError: null,
        } satisfies FlowNodeData;
      });
    },
    [updateNodeData],
  );

  const handleConditionChange = useCallback(
    (edgeId: string, value: string) => {
      setEdges((current) =>
        current.map((edge) =>
          edge.id === edgeId
            ? {
                ...edge,
                label: value,
                data: { ...edge.data, condition: value || null },
              }
            : edge
        )
      );
      setHasPendingChanges(true);
    },
    [setEdges, setHasPendingChanges]
  );

  const handleEdgeLabelChange = useCallback(
    (edgeId: string, value: string) => {
      setEdges((current) =>
        current.map((edge) =>
          edge.id === edgeId
            ? {
                ...edge,
                label: value,
                data: {
                  ...edge.data,
                  metadata: { ...edge.data?.metadata, label: value },
                },
              }
            : edge
        )
      );
      setHasPendingChanges(true);
    },
    [setEdges, setHasPendingChanges]
  );

  const removeElements = useCallback(
    ({
      nodeIds = [],
      edgeIds = [],
    }: {
      nodeIds?: Iterable<string>;
      edgeIds?: Iterable<string>;
    }) => {
      const nodeIdSet = new Set(nodeIds);
      const edgeIdSet = new Set(edgeIds);

      if (nodeIdSet.size === 0 && edgeIdSet.size === 0) {
        return;
      }

      const removedNodeIds: string[] = [];
      const protectedNodeIds: string[] = [];

      if (nodeIdSet.size > 0) {
        setNodes((currentNodes) => {
          let hasChanges = false;
          const nextNodes: FlowNode[] = [];
          for (const node of currentNodes) {
            if (nodeIdSet.has(node.id)) {
              if (node.data.kind === "start") {
                protectedNodeIds.push(node.id);
                nextNodes.push(node);
              } else {
                removedNodeIds.push(node.id);
                hasChanges = true;
              }
            } else {
              nextNodes.push(node);
            }
          }
          return hasChanges ? nextNodes : currentNodes;
        });
      }

      const removedNodeIdSet = new Set(removedNodeIds);
      const removedEdgeIds: string[] = [];

      setEdges((currentEdges) => {
        if (removedNodeIdSet.size === 0 && edgeIdSet.size === 0) {
          return currentEdges;
        }
        let hasChanges = false;
        const nextEdges: FlowEdge[] = [];
        for (const edge of currentEdges) {
          if (
            removedNodeIdSet.has(edge.source) ||
            removedNodeIdSet.has(edge.target) ||
            edgeIdSet.has(edge.id)
          ) {
            removedEdgeIds.push(edge.id);
            hasChanges = true;
          } else {
            nextEdges.push(edge);
          }
        }
        return hasChanges ? nextEdges : currentEdges;
      });

      if (removedNodeIds.length === 0 && removedEdgeIds.length === 0 && protectedNodeIds.length === 0) {
        return;
      }

      const removedEdgeIdSet = new Set(removedEdgeIds);
      const remainingNodeIds = Array.from(selectedNodeIdsRef.current).filter(
        (id) => !removedNodeIdSet.has(id) && !protectedNodeIds.includes(id),
      );
      const remainingEdgeIds = Array.from(selectedEdgeIdsRef.current).filter(
        (id) => !removedEdgeIdSet.has(id),
      );

      applySelection({
        nodeIds: remainingNodeIds,
        edgeIds: remainingEdgeIds,
        primaryNodeId: selectedNodeIdRef.current,
        primaryEdgeId: selectedEdgeIdRef.current,
      });

      if (protectedNodeIds.length > 0) {
        setSaveState("error");
        setSaveMessage("Le bloc de démarrage ne peut pas être supprimé.");
        const clearState = () => setSaveState("idle");
        if (typeof window !== "undefined") {
          window.setTimeout(clearState, 1500);
        } else {
          setTimeout(clearState, 1500);
        }
      }
    },
    [applySelection, setEdges, setNodes, setSaveMessage, setSaveState]
  );

  const handleRemoveNode = useCallback(
    (nodeId: string) => {
      removeElements({ nodeIds: [nodeId] });
      setHasPendingChanges(true);
      if (selectedNodeId === nodeId) {
        setSelectedNodeId(null);
      }
    },
    [removeElements, selectedNodeId, setHasPendingChanges]
  );

  const handleRemoveEdge = useCallback(
    (edgeId: string) => {
      removeElements({ edgeIds: [edgeId] });
      setEdges((currentEdges) => currentEdges.filter((edge) => edge.id !== edgeId));
      setHasPendingChanges(true);
      if (selectedEdgeId === edgeId) {
        setSelectedEdgeId(null);
      }
    },
    [removeElements, selectedEdgeId, setEdges, setHasPendingChanges]
  );

  const addNodeToGraph = useCallback(
    (node: FlowNode) => {
      setNodes((current) => [
        ...current.map((existing) => ({
          ...existing,
          selected: false,
          style: buildNodeStyle(existing.data.kind, { isSelected: false }),
        })),
        {
          ...node,
          selected: true,
          style: buildNodeStyle(node.data.kind, { isSelected: true }),
        },
      ]);
      applySelection({ nodeIds: [node.id], primaryNodeId: node.id });
    },
    [applySelection, setNodes]
  );

  const handleAddAgentNode = useCallback(() => {
    const slug = `agent-${Date.now()}`;
    const parameters = resolveAgentParameters(null, {});
    const newNode: FlowNode = {
      id: slug,
      position: { x: 300, y: 200 },
      data: {
        slug,
        kind: "agent",
        displayName: humanizeSlug(slug),
        isEnabled: true,
        agentKey: null,
        parameters,
        parametersText: stringifyAgentParameters(parameters),
        parametersError: null,
        metadata: {},
        label: humanizeSlug(slug),
      },
      draggable: true,
      style: buildNodeStyle("agent", { isSelected: true }),
    };
    addNodeToGraph(newNode);
  }, [addNodeToGraph]);

  const handleAddVoiceAgentNode = useCallback(() => {
    const slug = `voice-agent-${Date.now()}`;
    const parameters = createVoiceAgentParameters();
    const displayName = humanizeSlug(slug);
    const newNode: FlowNode = {
      id: slug,
      position: { x: 300, y: 220 },
      data: {
        slug,
        kind: "voice_agent",
        displayName,
        label: displayName,
        isEnabled: true,
        agentKey: null,
        parameters,
        parametersText: stringifyAgentParameters(parameters),
        parametersError: null,
        metadata: {},
      },
      draggable: true,
      style: buildNodeStyle("voice_agent", { isSelected: true }),
    } satisfies FlowNode;
    addNodeToGraph(newNode);
  }, [addNodeToGraph]);

  const handleAddConditionNode = useCallback(() => {
    const slug = `condition-${Date.now()}`;
    const parameters: AgentParameters = {};
    const newNode: FlowNode = {
      id: slug,
      position: { x: 400, y: 260 },
      data: {
        slug,
        kind: "condition",
        displayName: humanizeSlug(slug),
        label: humanizeSlug(slug),
        isEnabled: true,
        agentKey: null,
        parameters,
        parametersText: stringifyAgentParameters(parameters),
        parametersError: null,
        metadata: {},
      },
      draggable: true,
      style: buildNodeStyle("condition", { isSelected: true }),
    };
    addNodeToGraph(newNode);
  }, [addNodeToGraph]);

  const handleAddStateNode = useCallback(() => {
    const slug = `state-${Date.now()}`;
    const parameters: AgentParameters = {};
    const newNode: FlowNode = {
      id: slug,
      position: { x: 360, y: 220 },
      data: {
        slug,
        kind: "state",
        displayName: humanizeSlug(slug),
        label: humanizeSlug(slug),
        isEnabled: true,
        agentKey: null,
        parameters,
        parametersText: stringifyAgentParameters(parameters),
        parametersError: null,
        metadata: {},
      },
      draggable: true,
      style: buildNodeStyle("state", { isSelected: true }),
    };
    addNodeToGraph(newNode);
  }, [addNodeToGraph]);

  const handleAddWatchNode = useCallback(() => {
    const slug = `watch-${Date.now()}`;
    const parameters: AgentParameters = {};
    const newNode: FlowNode = {
      id: slug,
      position: { x: 380, y: 240 },
      data: {
        slug,
        kind: "watch",
        displayName: humanizeSlug(slug),
        label: humanizeSlug(slug),
        isEnabled: true,
        agentKey: null,
        parameters,
        parametersText: stringifyAgentParameters(parameters),
        parametersError: null,
        metadata: {},
      },
      draggable: true,
      style: buildNodeStyle("watch", { isSelected: true }),
    } satisfies FlowNode;
    addNodeToGraph(newNode);
  }, [addNodeToGraph]);

  const handleAddTransformNode = useCallback(() => {
    const slug = `transform-${Date.now()}`;
    const parameters: AgentParameters = { expressions: {} };
    const newNode: FlowNode = {
      id: slug,
      position: { x: 380, y: 260 },
      data: {
        slug,
        kind: "transform",
        displayName: humanizeSlug(slug),
        label: humanizeSlug(slug),
        isEnabled: true,
        agentKey: null,
        parameters,
        parametersText: stringifyAgentParameters(parameters),
        parametersError: null,
        metadata: {},
      },
      draggable: true,
      style: buildNodeStyle("transform", { isSelected: true }),
    };
    addNodeToGraph(newNode);
  }, [addNodeToGraph]);

  const handleAddWaitForUserInputNode = useCallback(() => {
    const slug = `wait-${Date.now()}`;
    const parameters: AgentParameters = {};
    const newNode: FlowNode = {
      id: slug,
      position: { x: 400, y: 260 },
      data: {
        slug,
        kind: "wait_for_user_input",
        displayName: humanizeSlug(slug),
        label: humanizeSlug(slug),
        isEnabled: true,
        agentKey: null,
        parameters,
        parametersText: stringifyAgentParameters(parameters),
        parametersError: null,
        metadata: {},
      },
      draggable: true,
      style: buildNodeStyle("wait_for_user_input", { isSelected: true }),
    } satisfies FlowNode;
    addNodeToGraph(newNode);
  }, [addNodeToGraph]);

  const handleAddAssistantMessageNode = useCallback(() => {
    const slug = `assistant-message-${Date.now()}`;
    const parameters: AgentParameters = {};
    const newNode: FlowNode = {
      id: slug,
      position: { x: 460, y: 220 },
      data: {
        slug,
        kind: "assistant_message",
        displayName: humanizeSlug(slug),
        label: humanizeSlug(slug),
        isEnabled: true,
        agentKey: null,
        parameters,
        parametersText: stringifyAgentParameters(parameters),
        parametersError: null,
        metadata: {},
      },
      draggable: true,
      style: buildNodeStyle("assistant_message", { isSelected: true }),
    } satisfies FlowNode;
    addNodeToGraph(newNode);
  }, [addNodeToGraph]);

  const handleAddUserMessageNode = useCallback(() => {
    const slug = `user-message-${Date.now()}`;
    const parameters: AgentParameters = {};
    const newNode: FlowNode = {
      id: slug,
      position: { x: 440, y: 240 },
      data: {
        slug,
        kind: "user_message",
        displayName: humanizeSlug(slug),
        label: humanizeSlug(slug),
        isEnabled: true,
        agentKey: null,
        parameters,
        parametersText: stringifyAgentParameters(parameters),
        parametersError: null,
        metadata: {},
      },
      draggable: true,
      style: buildNodeStyle("user_message", { isSelected: true }),
    } satisfies FlowNode;
    addNodeToGraph(newNode);
  }, [addNodeToGraph]);

  const handleAddVectorStoreNode = useCallback(() => {
    const slug = `json-vector-store-${Date.now()}`;
    const fallbackSlug = vectorStores[0]?.slug?.trim() ?? "";
    const parameters = createVectorStoreNodeParameters({ vector_store_slug: fallbackSlug });
    const newNode: FlowNode = {
      id: slug,
      position: { x: 420, y: 320 },
      data: {
        slug,
        kind: "json_vector_store",
        displayName: humanizeSlug(slug),
        label: humanizeSlug(slug),
        isEnabled: true,
        agentKey: null,
        parameters,
        parametersText: stringifyAgentParameters(parameters),
        parametersError: null,
        metadata: {},
      },
      draggable: true,
      style: buildNodeStyle("json_vector_store", { isSelected: true }),
    };
    addNodeToGraph(newNode);
  }, [addNodeToGraph, vectorStores]);

  const handleAddWidgetNode = useCallback(() => {
    const slug = `widget-${Date.now()}`;
    const parameters = createWidgetNodeParameters();
    const newNode: FlowNode = {
      id: slug,
      position: { x: 520, y: 200 },
      data: {
        slug,
        kind: "widget",
        displayName: humanizeSlug(slug),
        label: humanizeSlug(slug),
        isEnabled: true,
        agentKey: null,
        parameters,
        parametersText: stringifyAgentParameters(parameters),
        parametersError: null,
        metadata: {},
      },
      draggable: true,
      style: buildNodeStyle("widget", { isSelected: true }),
    } satisfies FlowNode;
    addNodeToGraph(newNode);
  }, [addNodeToGraph]);

  const handleAddEndNode = useCallback(() => {
    const slug = `end-${Date.now()}`;
    const parameters = setEndMessage({}, DEFAULT_END_MESSAGE);
    const newNode: FlowNode = {
      id: slug,
      position: { x: 640, y: 120 },
      data: {
        slug,
        kind: "end",
        displayName: humanizeSlug(slug),
        label: humanizeSlug(slug),
        isEnabled: true,
        agentKey: null,
        parameters,
        parametersText: stringifyAgentParameters(parameters),
        parametersError: null,
        metadata: {},
      },
      draggable: true,
      style: buildNodeStyle("end", { isSelected: true }),
    };
    addNodeToGraph(newNode);
  }, [addNodeToGraph]);

  const resetCopySequence = useCallback(() => {
    copySequenceRef.current.count = 0;
    copySequenceRef.current.lastTimestamp = 0;
  }, []);

  const copySelectionToClipboard = useCallback(
    async ({ includeEntireGraph = false }: { includeEntireGraph?: boolean } = {}) => {
      const currentNodes = nodesRef.current;
      const currentEdges = edgesRef.current;

      const nodeIdSet = includeEntireGraph
        ? new Set(currentNodes.map((node) => node.id))
        : new Set(selectedNodeIdsRef.current);

      if (!includeEntireGraph) {
        for (const edgeId of selectedEdgeIdsRef.current) {
          const edge = currentEdges.find((item) => item.id === edgeId);
          if (edge) {
            nodeIdSet.add(edge.source);
            nodeIdSet.add(edge.target);
          }
        }
      }

      if (nodeIdSet.size === 0) {
        setSaveState("error");
        setSaveMessage(t("workflowBuilder.clipboard.copyEmpty"));
        setTimeout(() => setSaveState("idle"), 1500);
        resetCopySequence();
        return false;
      }

      const nodesToCopy = currentNodes.filter((node) => nodeIdSet.has(node.id));
      const edgesToCopy = includeEntireGraph
        ? currentEdges
        : currentEdges.filter(
            (edge) => nodeIdSet.has(edge.source) && nodeIdSet.has(edge.target),
          );

      const payload = buildGraphPayloadFrom(nodesToCopy, edgesToCopy);
      const serialized = JSON.stringify(payload, null, 2);

      const writeText = async () => {
        if (
          typeof navigator !== "undefined" &&
          navigator.clipboard &&
          typeof navigator.clipboard.writeText === "function"
        ) {
          await navigator.clipboard.writeText(serialized);
          return;
        }
        if (typeof document === "undefined") {
          throw new Error("Clipboard unavailable");
        }
        const textarea = document.createElement("textarea");
        textarea.value = serialized;
        textarea.setAttribute("readonly", "");
        textarea.style.position = "fixed";
        textarea.style.top = "0";
        textarea.style.left = "0";
        textarea.style.width = "1px";
        textarea.style.height = "1px";
        textarea.style.opacity = "0";
        textarea.style.pointerEvents = "none";
        document.body.appendChild(textarea);
        textarea.focus();
        textarea.select();
        const successful = document.execCommand("copy");
        document.body.removeChild(textarea);
        if (!successful) {
          throw new Error("Clipboard copy failed");
        }
      };

      try {
        await writeText();
        setSaveState("saved");
        setSaveMessage(
          includeEntireGraph
            ? t("workflowBuilder.clipboard.copyAllSuccess")
            : t("workflowBuilder.clipboard.copySelectionSuccess"),
        );
        setTimeout(() => setSaveState("idle"), 1500);
        return true;
      } catch (error) {
        console.error(error);
        setSaveState("error");
        setSaveMessage(t("workflowBuilder.clipboard.copyError"));
        setTimeout(() => setSaveState("idle"), 1500);
        return false;
      } finally {
        resetCopySequence();
      }
    },
    [resetCopySequence, setSaveMessage, setSaveState, t],
  );

  const pasteClipboardGraph = useCallback(async () => {
    const readText = async (): Promise<string | null> => {
      if (
        typeof navigator !== "undefined" &&
        navigator.clipboard &&
        typeof navigator.clipboard.readText === "function"
      ) {
        try {
          return await navigator.clipboard.readText();
        } catch (error) {
          console.error(error);
        }
      }
      if (typeof document === "undefined") {
        return null;
      }
      const textarea = document.createElement("textarea");
      textarea.value = "";
      textarea.setAttribute("readonly", "");
      textarea.style.position = "fixed";
      textarea.style.top = "0";
      textarea.style.left = "0";
      textarea.style.width = "1px";
      textarea.style.height = "1px";
      textarea.style.opacity = "0";
      textarea.style.pointerEvents = "none";
      document.body.appendChild(textarea);
      textarea.focus();
      let pasted: string | null = null;
      try {
        const successful = document.execCommand("paste");
        if (successful) {
          pasted = textarea.value;
        }
      } catch (error) {
        console.error(error);
      } finally {
        document.body.removeChild(textarea);
      }
      return pasted;
    };

    try {
      const text = await readText();
      if (text === null) {
        setSaveState("error");
        setSaveMessage(t("workflowBuilder.clipboard.pasteError"));
        setTimeout(() => setSaveState("idle"), 1500);
        return false;
      }
      if (!text.trim()) {
        setSaveState("error");
        setSaveMessage(t("workflowBuilder.clipboard.pasteEmpty"));
        setTimeout(() => setSaveState("idle"), 1500);
        return false;
      }

      let parsed;
      try {
        parsed = parseWorkflowImport(text);
      } catch (error) {
        if (error instanceof WorkflowImportError) {
          setSaveState("error");
          setSaveMessage(t("workflowBuilder.clipboard.pasteInvalid"));
        } else {
          console.error(error);
          setSaveState("error");
          setSaveMessage(t("workflowBuilder.clipboard.pasteError"));
        }
        setTimeout(() => setSaveState("idle"), 1500);
        return false;
      }

      const importedNodes = parsed.graph.nodes;
      const importedEdges = parsed.graph.edges;

      const existingNodes = nodesRef.current;
      const existingEdges = edgesRef.current;

      const existingNodeIds = new Set(existingNodes.map((node) => node.id));
      const existingNodeSlugs = new Set(existingNodes.map((node) => node.data.slug));
      const tempNodeIds = new Set<string>();
      const slugUsage = new Map<string, number>();
      const slugMapping = new Map<string, string>();
      const startNodeExists = existingNodes.some((node) => node.data.kind === "start");

      const nodesToInsert: FlowNode[] = [];

      for (const node of importedNodes) {
        if (!Object.prototype.hasOwnProperty.call(NODE_COLORS, node.kind)) {
          continue;
        }
        const kind = node.kind as NodeKind;
        if (kind === "start" && startNodeExists) {
          continue;
        }

        const baseSlug = node.slug;
        let nextSlug = baseSlug;
        let suffix = slugUsage.get(baseSlug) ?? 0;
        while (
          existingNodeIds.has(nextSlug) ||
          existingNodeSlugs.has(nextSlug) ||
          tempNodeIds.has(nextSlug)
        ) {
          suffix += 1;
          nextSlug = `${baseSlug}-${suffix}`;
        }
        slugUsage.set(baseSlug, suffix);
        tempNodeIds.add(nextSlug);
        existingNodeIds.add(nextSlug);
        existingNodeSlugs.add(nextSlug);
        slugMapping.set(node.slug, nextSlug);

        const position = extractPosition(node.metadata) ?? { x: 0, y: 0 };
        const displayName = node.display_name ?? humanizeSlug(node.slug);
        const agentKey = kind === "agent" ? node.agent_key ?? null : null;
        const parameters =
          kind === "agent"
            ? resolveAgentParameters(agentKey, node.parameters)
            : kind === "state"
              ? resolveStateParameters(node.slug, node.parameters)
              : kind === "json_vector_store"
                ? setVectorStoreNodeConfig(
                    {},
                    getVectorStoreNodeConfig(node.parameters),
                  )
                : kind === "widget"
                  ? resolveWidgetNodeParameters(node.parameters)
                  : resolveAgentParameters(null, node.parameters);

        const metadata = { ...(node.metadata ?? {}) };

        nodesToInsert.push({
          id: nextSlug,
          position: { x: position.x, y: position.y },
          data: {
            slug: nextSlug,
            kind,
            displayName,
            label: displayName,
            isEnabled: node.is_enabled ?? true,
            agentKey,
            parameters,
            parametersText: stringifyAgentParameters(parameters),
            parametersError: null,
            metadata,
          },
          draggable: true,
          selected: false,
          style: buildNodeStyle(kind, { isSelected: false }),
        });
      }

      if (nodesToInsert.length === 0) {
        setSaveState("error");
        setSaveMessage(t("workflowBuilder.clipboard.pasteNothing"));
        setTimeout(() => setSaveState("idle"), 1500);
        return false;
      }

      let minX = Number.POSITIVE_INFINITY;
      let maxX = Number.NEGATIVE_INFINITY;
      let minY = Number.POSITIVE_INFINITY;
      let maxY = Number.NEGATIVE_INFINITY;

      for (const node of nodesToInsert) {
        minX = Math.min(minX, node.position.x);
        maxX = Math.max(maxX, node.position.x);
        minY = Math.min(minY, node.position.y);
        maxY = Math.max(maxY, node.position.y);
      }

      if (!Number.isFinite(minX) || !Number.isFinite(maxX)) {
        minX = 0;
        maxX = 0;
      }
      if (!Number.isFinite(minY) || !Number.isFinite(maxY)) {
        minY = 0;
        maxY = 0;
      }

      const selectionCenter = {
        x: (minX + maxX) / 2,
        y: (minY + maxY) / 2,
      };

      let targetCenter: { x: number; y: number } | null = null;

      if (reactFlowInstanceRef.current && typeof window !== "undefined") {
        const wrapper = reactFlowWrapperRef.current;
        const rect = wrapper?.getBoundingClientRect();
        const clientPoint = rect
          ? { x: rect.left + rect.width / 2, y: rect.top + rect.height / 2 }
          : { x: window.innerWidth / 2, y: window.innerHeight / 2 };
        try {
          targetCenter = reactFlowInstanceRef.current.project(clientPoint);
        } catch (error) {
          console.error(error);
        }
      }

      if (!targetCenter) {
        const viewport = reactFlowInstanceRef.current?.getViewport() ?? viewportRef.current;
        const wrapper = reactFlowWrapperRef.current;
        const width = wrapper?.clientWidth ?? 0;
        const height = wrapper?.clientHeight ?? 0;
        if (viewport) {
          targetCenter = {
            x: (width / 2 - viewport.x) / viewport.zoom,
            y: (height / 2 - viewport.y) / viewport.zoom,
          };
        } else {
          targetCenter = { x: selectionCenter.x, y: selectionCenter.y };
        }
      }

      const offsetX = targetCenter.x - selectionCenter.x;
      const offsetY = targetCenter.y - selectionCenter.y;

      const adjustedNodes = nodesToInsert.map((node) => {
        const x = node.position.x + offsetX;
        const y = node.position.y + offsetY;
        return {
          ...node,
          position: { x, y },
          data: {
            ...node.data,
            metadata: { ...node.data.metadata, position: { x, y } },
          },
        } satisfies FlowNode;
      });

      const existingEdgeIds = new Set(existingEdges.map((edge) => edge.id));
      const tempEdgeIds = new Set<string>();
      const edgesToInsert: FlowEdge[] = [];

      for (const edge of importedEdges) {
        const source = slugMapping.get(edge.source);
        const target = slugMapping.get(edge.target);
        if (!source || !target) {
          continue;
        }
        const baseId = `${source}-${target}`;
        let candidateId = baseId;
        let suffix = 1;
        while (existingEdgeIds.has(candidateId) || tempEdgeIds.has(candidateId)) {
          candidateId = `${baseId}-${suffix}`;
          suffix += 1;
        }
        tempEdgeIds.add(candidateId);
        existingEdgeIds.add(candidateId);
        const metadataLabel = edge.metadata?.label;
        const labelText =
          metadataLabel != null && String(metadataLabel).trim()
            ? String(metadataLabel).trim()
            : edge.condition ?? "";
        edgesToInsert.push({
          id: candidateId,
          source,
          target,
          label: labelText,
          data: {
            condition: edge.condition ?? null,
            metadata: edge.metadata ?? {},
          },
          markerEnd: defaultEdgeOptions.markerEnd
            ? { ...defaultEdgeOptions.markerEnd }
            : { type: MarkerType.ArrowClosed, color: "var(--text-color)" },
          style: buildEdgeStyle({ isSelected: false }),
        });
      }

      const newNodeIds = adjustedNodes.map((node) => node.id);
      const newEdgeIds = edgesToInsert.map((edge) => edge.id);

      setNodes((current) => [...current, ...adjustedNodes]);
      setEdges((current) => [...current, ...edgesToInsert]);
      setHasPendingChanges(true);
      applySelection({
        nodeIds: newNodeIds,
        edgeIds: newEdgeIds,
        primaryNodeId: newNodeIds[0] ?? null,
      });
      setSaveState("saved");
      setSaveMessage(t("workflowBuilder.clipboard.pasteSuccess"));
      setTimeout(() => setSaveState("idle"), 1500);
      return true;
    } catch (error) {
      console.error(error);
      setSaveState("error");
      setSaveMessage(t("workflowBuilder.clipboard.pasteError"));
      setTimeout(() => setSaveState("idle"), 1500);
      return false;
    }
  }, [
    applySelection,
    setEdges,
    setHasPendingChanges,
    setNodes,
    t,
  ]);

  const restoreGraphFromSnapshot = useCallback(
    (snapshot: string): boolean => {
      let parsed;
      try {
        parsed = parseWorkflowImport(snapshot);
      } catch (error) {
        console.error("Failed to parse workflow history snapshot", error);
        return false;
      }

      const flowNodes: FlowNode[] = parsed.graph.nodes.reduce<FlowNode[]>((accumulator, node, index) => {
        if (!isValidNodeKind(node.kind)) {
          return accumulator;
        }
        const kind = node.kind;
        const positionFromMetadata = extractPosition(node.metadata);
        const position = positionFromMetadata ?? { x: 150 * index, y: 120 * index };
        const displayName = node.display_name ?? humanizeSlug(node.slug);
        const agentKey = kind === "agent" ? node.agent_key ?? null : null;
        const parameters =
          kind === "agent"
            ? resolveAgentParameters(agentKey, node.parameters)
            : kind === "state"
              ? resolveStateParameters(node.slug, node.parameters)
              : kind === "json_vector_store"
                ? setVectorStoreNodeConfig({}, getVectorStoreNodeConfig(node.parameters))
                : kind === "widget"
                  ? resolveWidgetNodeParameters(node.parameters)
                  : resolveAgentParameters(null, node.parameters);
        accumulator.push({
          id: node.slug,
          position,
          data: {
            slug: node.slug,
            kind,
            displayName,
            label: displayName,
            isEnabled: node.is_enabled ?? true,
            agentKey,
            parameters,
            parametersText: stringifyAgentParameters(parameters),
            parametersError: null,
            metadata: node.metadata ?? {},
          },
          draggable: true,
          selected: false,
          style: buildNodeStyle(kind, { isSelected: false }),
        });
        return accumulator;
      }, []);

      const flowEdges = parsed.graph.edges.map<FlowEdge>((edge, index) => ({
        id: String(edge.metadata?.id ?? `${edge.source}-${edge.target}-${index}`),
        source: edge.source,
        target: edge.target,
        label: edge.metadata?.label ? String(edge.metadata.label) : edge.condition ?? "",
        data: {
          condition: edge.condition ?? null,
          metadata: edge.metadata ?? {},
        },
        markerEnd: defaultEdgeOptions.markerEnd
          ? { ...defaultEdgeOptions.markerEnd }
          : { type: MarkerType.ArrowClosed, color: "var(--text-color)" },
        style: buildEdgeStyle({ isSelected: false }),
      }));

      historyRef.current.isRestoring = true;
      setNodes(flowNodes);
      setEdges(flowEdges);
      selectedNodeIdsRef.current = new Set();
      selectedEdgeIdsRef.current = new Set();
      setSelectedNodeId(null);
      setSelectedEdgeId(null);
      selectedNodeIdRef.current = null;
      selectedEdgeIdRef.current = null;
      return true;
    },
    [setEdges, setNodes, setSelectedEdgeId, setSelectedNodeId],
  );

  const undoHistory = useCallback((): boolean => {
    const history = historyRef.current;
    if (history.past.length === 0 || !history.last) {
      return false;
    }
    const previousSnapshot = history.past[history.past.length - 1];
    if (!previousSnapshot) {
      return false;
    }
    const currentSnapshot = history.last;
    const restored = restoreGraphFromSnapshot(previousSnapshot);
    if (!restored) {
      return false;
    }
    history.past = history.past.slice(0, -1);
    if (currentSnapshot) {
      history.future = [currentSnapshot, ...history.future].slice(0, HISTORY_LIMIT);
    }
    history.last = previousSnapshot;
    return true;
  }, [restoreGraphFromSnapshot]);

  const redoHistory = useCallback((): boolean => {
    const history = historyRef.current;
    if (history.future.length === 0) {
      return false;
    }
    const [nextSnapshot, ...remaining] = history.future;
    if (!nextSnapshot) {
      return false;
    }
    const currentSnapshot = history.last;
    const restored = restoreGraphFromSnapshot(nextSnapshot);
    if (!restored) {
      return false;
    }
    history.future = remaining;
    if (currentSnapshot) {
      history.past = [...history.past, currentSnapshot].slice(-HISTORY_LIMIT);
    }
    history.last = nextSnapshot;
    return true;
  }, [restoreGraphFromSnapshot]);

  useEffect(() => {
    if (typeof window === "undefined") {
      return;
    }

    const isEditableTarget = (target: EventTarget | null): boolean => {
      if (!(target instanceof HTMLElement)) {
        return false;
      }
      if (target.isContentEditable) {
        return true;
      }
      const tagName = target.tagName;
      if (tagName === "INPUT" || tagName === "TEXTAREA") {
        return true;
      }
      return target.closest("input, textarea, [contenteditable=\"true\"]") !== null;
    };

    const handleKeyDown = (event: KeyboardEvent) => {
      const isCtrlOrMeta = event.ctrlKey || event.metaKey;
      const key = event.key.toLowerCase();
      const now = Date.now();
      const workflowBusy = loading || isImporting || isExporting;

      if (isCtrlOrMeta && key === "c") {
        const previousTimestamp = copySequenceRef.current.lastTimestamp;
        const previousCount = copySequenceRef.current.count;
        const nextCount =
          previousTimestamp && now - previousTimestamp <= 600 ? previousCount + 1 : 1;
        copySequenceRef.current.count = nextCount;
        copySequenceRef.current.lastTimestamp = now;

        if (workflowBusy) {
          return;
        }

        if (isEditableTarget(event.target) && nextCount < 2) {
          return;
        }

        event.preventDefault();
        void copySelectionToClipboard({ includeEntireGraph: nextCount >= 2 });
        return;
      }

      const allowDueToCopySequence =
        copySequenceRef.current.count >= 2 &&
        now - copySequenceRef.current.lastTimestamp <= 800;

      if (isEditableTarget(event.target) && !allowDueToCopySequence) {
        if (!isCtrlOrMeta) {
          resetCopySequence();
        }
        return;
      }

      if (isCtrlOrMeta && key === "z") {
        if (workflowBusy) {
          return;
        }
        const performed = event.shiftKey ? redoHistory() : undoHistory();
        if (performed) {
          event.preventDefault();
          resetCopySequence();
        }
        return;
      }

      if (isCtrlOrMeta && key === "y") {
        if (workflowBusy) {
          return;
        }
        const performed = redoHistory();
        if (performed) {
          event.preventDefault();
          resetCopySequence();
        }
        return;
      }

      if (isCtrlOrMeta && key === "a") {
        if (workflowBusy) {
          return;
        }
        event.preventDefault();
        const allNodeIds = nodesRef.current.map((node) => node.id);
        const allEdgeIds = edgesRef.current.map((edge) => edge.id);
        const primaryNodeId = allNodeIds[0] ?? null;
        const primaryEdgeId = primaryNodeId ? null : allEdgeIds[0] ?? null;
        applySelection({
          nodeIds: allNodeIds,
          edgeIds: allEdgeIds,
          primaryNodeId,
          primaryEdgeId,
        });
        resetCopySequence();
        return;
      }

      if (isCtrlOrMeta && key === "v") {
        if (workflowBusy) {
          return;
        }
        event.preventDefault();
        void pasteClipboardGraph().finally(() => {
          resetCopySequence();
        });
        return;
      }

      if (event.key === "Delete") {
        const hasSelection =
          selectedNodeIdsRef.current.size > 0 || selectedEdgeIdsRef.current.size > 0;
        if (!hasSelection) {
          resetCopySequence();
          return;
        }
        event.preventDefault();
        removeElements({
          nodeIds: selectedNodeIdsRef.current,
          edgeIds: selectedEdgeIdsRef.current,
        });
        resetCopySequence();
        return;
      }

      if (!isCtrlOrMeta) {
        resetCopySequence();
      }
    };

    window.addEventListener("keydown", handleKeyDown);
    return () => {
      window.removeEventListener("keydown", handleKeyDown);
    };
  }, [
    applySelection,
    copySelectionToClipboard,
    isExporting,
    isImporting,
    loading,
    pasteClipboardGraph,
    redoHistory,
    removeElements,
    resetCopySequence,
    undoHistory,
  ]);

  const handleSelectWorkflow = useCallback(
    (workflowId: number) => {
      if (workflowId === selectedWorkflowId) {
        return;
      }
      setSelectedWorkflowId(workflowId);
      setSelectedVersionId(null);
      setOpenWorkflowMenuId(null);
      void loadVersions(workflowId, null);
    },
    [loadVersions, selectedWorkflowId],
  );

  const handleVersionChange = useCallback(
    (event: ChangeEvent<HTMLSelectElement>) => {
      const value = Number(event.target.value);
      const versionId = Number.isFinite(value) ? value : null;
      setSelectedVersionId(versionId);
      if (selectedWorkflowId && versionId) {
        const key = viewportKeyFor(selectedWorkflowId, versionId, deviceType);
        const hasSavedViewport = key ? viewportMemoryRef.current.has(key) : false;
        if (hasSavedViewport) {
          void loadVersionDetail(selectedWorkflowId, versionId);
        } else {
          void loadVersionDetail(selectedWorkflowId, versionId, { preserveViewport: true });
        }
      }
    },
    [deviceType, loadVersionDetail, selectedWorkflowId],
  );

  const handleCreateWorkflow = useCallback(async () => {
    const proposed = window.prompt("Nom du nouveau workflow ?");
    if (!proposed) {
      return;
    }
    const displayName = proposed.trim();
    if (!displayName) {
      return;
    }
    const slug = slugifyWorkflowName(displayName);
    const payload = {
      slug,
      display_name: displayName,
      description: null,
      graph: null,
    };
    const candidates = makeApiEndpointCandidates(backendUrl, "/api/workflows");
    let lastError: Error | null = null;
    for (const url of candidates) {
      try {
        const response = await fetch(url, {
          method: "POST",
          headers: {
            "Content-Type": "application/json",
            ...authHeader,
          },
          body: JSON.stringify(payload),
        });
        if (!response.ok) {
          throw new Error(`Échec de la création (${response.status})`);
        }
        const data: WorkflowVersionResponse = await response.json();
        await loadWorkflows({ selectWorkflowId: data.workflow_id, selectVersionId: data.id });
        setSaveState("saved");
        setSaveMessage(`Workflow "${displayName}" créé avec succès.`);
        setTimeout(() => setSaveState("idle"), 1500);
        return;
      } catch (error) {
        lastError = error instanceof Error ? error : new Error("Impossible de créer le workflow.");
      }
    }
    setSaveState("error");
    setSaveMessage(lastError?.message ?? "Impossible de créer le workflow.");
  }, [authHeader, loadWorkflows]);

  const handleDeleteWorkflow = useCallback(
    async (workflowId?: number) => {
      const targetId = workflowId ?? selectedWorkflowId;
      if (!targetId) {
        return;
      }
      const current = workflows.find((workflow) => workflow.id === targetId);
      if (!current) {
        return;
      }
      if (current.is_chatkit_default) {
        setSaveState("error");
        setSaveMessage(
          "Sélectionnez un autre workflow pour ChatKit avant de supprimer celui-ci.",
        );
        return;
      }
      const confirmed = window.confirm(
        `Supprimer le workflow "${current.display_name}" ? Cette action est irréversible.`,
      );
      if (!confirmed) {
        return;
      }
      setOpenWorkflowMenuId(null);
      const endpoint = `/api/workflows/${targetId}`;
      const candidates = makeApiEndpointCandidates(backendUrl, endpoint);
      let lastError: Error | null = null;
      setSaveState("saving");
      setSaveMessage("Suppression en cours…");
      for (const url of candidates) {
        try {
          const response = await fetch(url, {
            method: "DELETE",
            headers: {
              "Content-Type": "application/json",
              ...authHeader,
            },
          });
          if (response.status === 204) {
            applySelection({ nodeIds: [], edgeIds: [] });
            const nextSelection = targetId === selectedWorkflowId ? null : selectedWorkflowId;
            await loadWorkflows({
              excludeWorkflowId: current.id,
              selectWorkflowId: nextSelection ?? undefined,
            });
            setSaveState("saved");
            setSaveMessage(`Workflow "${current.display_name}" supprimé.`);
            setTimeout(() => setSaveState("idle"), 1500);
            return;
          }
        if (response.status === 400) {
          let message = "Impossible de supprimer le workflow.";
          try {
            const detail = (await response.json()) as { detail?: unknown };
            if (detail && typeof detail.detail === "string") {
              message = detail.detail;
            }
          } catch (parseError) {
            console.error(parseError);
          }
          throw new Error(message);
        }
        if (response.status === 404) {
          throw new Error("Le workflow n'existe plus.");
        }
        throw new Error(`Impossible de supprimer le workflow (${response.status}).`);
      } catch (error) {
        if (error instanceof Error && error.name === "AbortError") {
          continue;
        }
        lastError = error instanceof Error ? error : new Error("Impossible de supprimer le workflow.");
      }
      }
      setSaveState("error");
      setSaveMessage(lastError?.message ?? "Impossible de supprimer le workflow.");
    },
    [
      authHeader,
      backendUrl,
      applySelection,
      loadWorkflows,
      selectedWorkflowId,
      workflows,
    ],
  );

  const buildGraphPayload = useCallback(
    () => buildGraphPayloadFrom(nodes, edges),
    [edges, nodes],
  );

  const graphSnapshot = useMemo(() => JSON.stringify(buildGraphPayload()), [buildGraphPayload]);

  useEffect(() => {
    const history = historyRef.current;
    if (!selectedWorkflowId) {
      history.past = [];
      history.future = [];
      history.last = graphSnapshot;
      history.isRestoring = false;
      return;
    }
    if (isHydratingRef.current) {
      history.past = [];
      history.future = [];
      history.last = graphSnapshot;
      return;
    }
    if (history.isRestoring) {
      history.isRestoring = false;
      history.last = graphSnapshot;
      return;
    }
    if (!history.last) {
      history.last = graphSnapshot;
      return;
    }
    if (history.last !== graphSnapshot) {
      history.past = [...history.past, history.last].slice(-HISTORY_LIMIT);
      history.future = [];
      history.last = graphSnapshot;
    }
  }, [graphSnapshot, selectedWorkflowId]);

  const conditionGraphError = useMemo(() => {
    const enabledNodes = new Map(
      nodes.filter((node) => node.data.isEnabled).map((node) => [node.id, node]),
    );

    for (const node of nodes) {
      if (!node.data.isEnabled || node.data.kind !== "condition") {
        continue;
      }

      const label = node.data.displayName.trim() || node.data.slug;
      const outgoing = edges.filter(
        (edge) => edge.source === node.id && enabledNodes.has(edge.target),
      );

      if (outgoing.length < 2) {
        return `Le bloc conditionnel « ${label} » doit comporter au moins deux sorties actives.`;
      }

      const seenBranches = new Set<string>();
      let defaultCount = 0;

      for (const edge of outgoing) {
        const rawCondition = edge.data?.condition ?? "";
        const trimmed = rawCondition.trim();
        const normalized = trimmed ? trimmed.toLowerCase() : "default";

        if (normalized === "default") {
          defaultCount += 1;
          if (defaultCount > 1) {
            return `Le bloc conditionnel « ${label} » ne peut contenir qu'une seule branche par défaut.`;
          }
        }

        if (seenBranches.has(normalized)) {
          return `Le bloc conditionnel « ${label} » contient des branches conditionnelles en double.`;
        }

        seenBranches.add(normalized);
      }
    }

    return null;
  }, [edges, nodes]);

  useEffect(() => {
    if (!selectedWorkflowId) {
      lastSavedSnapshotRef.current = null;
      setHasPendingChanges(false);
      return;
    }

    if (isHydratingRef.current) {
      isHydratingRef.current = false;
      return;
    }

    if (!lastSavedSnapshotRef.current) {
      lastSavedSnapshotRef.current = graphSnapshot;
      setHasPendingChanges(false);
      return;
    }

    setHasPendingChanges(graphSnapshot !== lastSavedSnapshotRef.current);
  }, [graphSnapshot, selectedWorkflowId]);

  const handleSave = useCallback(async () => {
    setSaveMessage(null);
    if (!selectedWorkflowId) {
      setSaveState("error");
      setSaveMessage("Sélectionnez un workflow avant d'enregistrer une version.");
      return;
    }

    const nodesWithErrors = nodes.filter((node) => node.data.parametersError);
    if (nodesWithErrors.length > 0) {
      setSaveState("error");
      setSaveMessage("Corrigez les paramètres JSON invalides avant d'enregistrer.");
      return;
    }

    if (conditionGraphError) {
      setSaveState("error");
      setSaveMessage(conditionGraphError);
      return;
    }

    const graphPayload = buildGraphPayload();
    const graphSnapshot = JSON.stringify(graphPayload);
    if (!draftVersionIdRef.current) {
      const draftFromState = resolveDraftCandidate(versions);
      if (draftFromState) {
        draftVersionIdRef.current = draftFromState.id;
        draftVersionSummaryRef.current = draftFromState;
      }
    }

    const draftId = draftVersionIdRef.current;

    if (!draftId) {
      if (isCreatingDraftRef.current) {
        return;
      }

      const endpoint = `/api/workflows/${selectedWorkflowId}/versions`;
      const candidates = makeApiEndpointCandidates(backendUrl, endpoint);
      let lastError: Error | null = null;
      isCreatingDraftRef.current = true;
      setSaveState("saving");
      try {
        for (const url of candidates) {
          if (draftVersionIdRef.current) {
            console.warn("DraftExistsError", {
              workflowId: selectedWorkflowId,
              draftId: draftVersionIdRef.current,
            });
            return;
          }
          try {
            const response = await fetch(url, {
              method: "POST",
              headers: {
                "Content-Type": "application/json",
                ...authHeader,
              },
              body: JSON.stringify({ graph: graphPayload, mark_as_active: false }),
            });
            if (!response.ok) {
              throw new Error(formatSaveFailureWithStatus(response.status));
            }
            const created: WorkflowVersionResponse = await response.json();
            const summary: WorkflowVersionSummary = {
              ...versionSummaryFromResponse(created),
              name: draftDisplayName,
            };
            const newViewportKey = viewportKeyFor(
              selectedWorkflowId,
              summary.id,
              deviceType,
            );
            const currentViewport =
              reactFlowInstanceRef.current?.getViewport() ?? viewportRef.current;
            if (newViewportKey && currentViewport) {
              viewportMemoryRef.current.set(newViewportKey, { ...currentViewport });
              persistViewportMemory();
              // Update initialViewport so ReactFlow uses it as defaultViewport
              setInitialViewport({ ...currentViewport });
            }
            viewportKeyRef.current = newViewportKey;
            viewportRef.current = currentViewport ? { ...currentViewport } : null;
            draftVersionIdRef.current = summary.id;
            draftVersionSummaryRef.current = summary;
            setSelectedVersionId(summary.id);
            await loadVersions(selectedWorkflowId, summary.id, {
              preserveViewport: true,
              background: true,
            });
            // Force viewport to be reapplied after auto-save
            // Apply multiple times to ensure it sticks
            if (currentViewport && reactFlowInstanceRef.current) {
              setTimeout(() => {
                reactFlowInstanceRef.current?.setViewport(currentViewport, { duration: 0 });
              }, 100);
              setTimeout(() => {
                reactFlowInstanceRef.current?.setViewport(currentViewport, { duration: 0 });
              }, 200);
              setTimeout(() => {
                reactFlowInstanceRef.current?.setViewport(currentViewport, { duration: 0 });
              }, 300);
            }
            lastSavedSnapshotRef.current = graphSnapshot;
            setHasPendingChanges(false);
            setSaveState("saved");
            setSaveMessage(autoSaveSuccessMessage);
            setTimeout(() => {
              setSaveState("idle");
              setSaveMessage((previous) =>
                previous === autoSaveSuccessMessage ? null : previous,
              );
            }, 1500);
            return;
          } catch (error) {
            if (error instanceof Error && error.name === "AbortError") {
              continue;
            }
            lastError =
              error instanceof Error
                ? error
                : new Error(saveFailureMessage);
          }
        }
      } finally {
        isCreatingDraftRef.current = false;
      }
      setSaveState("error");
      setHasPendingChanges(true);
      setSaveMessage(lastError?.message ?? saveFailureMessage);
      return;
    }

    const endpoint = `/api/workflows/${selectedWorkflowId}/versions/${draftId}`;
    const candidates = makeApiEndpointCandidates(backendUrl, endpoint);
    let lastError: Error | null = null;
    setSaveState("saving");
    for (const url of candidates) {
      try {
        const response = await fetch(url, {
          method: "PUT",
          headers: {
            "Content-Type": "application/json",
            ...authHeader,
          },
          body: JSON.stringify({ graph: graphPayload }),
        });
        if (!response.ok) {
          throw new Error(formatSaveFailureWithStatus(response.status));
        }
        const updated: WorkflowVersionResponse = await response.json();
        const summary: WorkflowVersionSummary = {
          ...versionSummaryFromResponse(updated),
          name: draftDisplayName,
        };
        draftVersionSummaryRef.current = summary;
        const currentViewport = reactFlowInstanceRef.current?.getViewport();
        const viewportKey = viewportKeyFor(selectedWorkflowId, summary.id, deviceType);
        // Update initialViewport so ReactFlow uses it as defaultViewport
        if (currentViewport) {
          setInitialViewport({ ...currentViewport });
          // Save viewport in memory for the draft version
          if (viewportKey) {
            viewportMemoryRef.current.set(viewportKey, { ...currentViewport });
            persistViewportMemory();
          }
        }
        await loadVersions(selectedWorkflowId, summary.id, {
          preserveViewport: true,
          background: true,
        });
        // Force viewport to be reapplied after auto-save
        // Apply multiple times to ensure it sticks
        if (currentViewport && reactFlowInstanceRef.current) {
          setTimeout(() => {
            reactFlowInstanceRef.current?.setViewport(currentViewport, { duration: 0 });
          }, 100);
          setTimeout(() => {
            reactFlowInstanceRef.current?.setViewport(currentViewport, { duration: 0 });
          }, 200);
          setTimeout(() => {
            reactFlowInstanceRef.current?.setViewport(currentViewport, { duration: 0 });
          }, 300);
        }
        lastSavedSnapshotRef.current = graphSnapshot;
        setHasPendingChanges(false);
        setSaveState("saved");
        setSaveMessage(autoSaveSuccessMessage);
        setTimeout(() => {
          setSaveState("idle");
          setSaveMessage((previous) =>
            previous === autoSaveSuccessMessage ? null : previous,
          );
        }, 1500);
        return;
      } catch (error) {
        if (error instanceof Error && error.name === "AbortError") {
          continue;
        }
        lastError =
          error instanceof Error
            ? error
            : new Error(saveFailureMessage);
      }
    }

    setSaveState("error");
    setHasPendingChanges(true);
    setSaveMessage(lastError?.message ?? saveFailureMessage);
  }, [
    authHeader,
    autoSaveSuccessMessage,
    backendUrl,
    buildGraphPayload,
    conditionGraphError,
    deviceType,
    draftDisplayName,
    formatSaveFailureWithStatus,
    loadVersions,
    nodes,
    persistViewportMemory,
    saveFailureMessage,
    selectedWorkflowId,
    versions,
  ]);

  const resolveImportErrorMessage = useCallback(
    (error: unknown): string => {
      if (error instanceof WorkflowImportError) {
        switch (error.reason) {
          case "invalid_json":
            return t("workflowBuilder.import.errorInvalidJson");
          case "missing_nodes":
            return t("workflowBuilder.import.errorMissingNodes");
          case "invalid_node":
            return t("workflowBuilder.import.errorInvalidNode");
          case "invalid_edge":
            return t("workflowBuilder.import.errorInvalidEdge");
          case "invalid_graph":
          default:
            return t("workflowBuilder.import.errorInvalidGraph");
        }
      }
      if (error instanceof Error) {
        return error.message;
      }
      return t("workflowBuilder.import.error");
    },
    [t],
  );

  const processImportPayload = useCallback(
    async (rawText: string) => {
      setIsImporting(true);
      try {
        const parsed = parseWorkflowImport(rawText);
        let targetWorkflowId = selectedWorkflowId ?? null;
        if (targetWorkflowId == null && parsed.workflowId != null) {
          targetWorkflowId = parsed.workflowId;
        }

        const requestPayload: Record<string, unknown> = {
          graph: parsed.graph,
        };

        const ensureVersionName = () =>
          t("workflowBuilder.import.defaultVersionName", {
            timestamp: new Date().toLocaleString(),
          });

        if (targetWorkflowId != null) {
          requestPayload.workflow_id = targetWorkflowId;
          if (parsed.slug) {
            requestPayload.slug = parsed.slug;
          }
          if (parsed.displayName) {
            requestPayload.display_name = parsed.displayName;
          }
          if (parsed.description !== undefined) {
            requestPayload.description = parsed.description;
          }
          if (parsed.markAsActive !== undefined) {
            requestPayload.mark_as_active = parsed.markAsActive;
          }
          requestPayload.version_name = parsed.versionName ?? ensureVersionName();
        } else {
          let displayName = parsed.displayName ?? null;
          if (!displayName) {
            const proposed = window.prompt(
              t("workflowBuilder.import.promptDisplayName"),
            );
            if (!proposed) {
              setSaveState("error");
              setSaveMessage(t("workflowBuilder.import.errorMissingName"));
              return;
            }
            const trimmed = proposed.trim();
            if (!trimmed) {
              setSaveState("error");
              setSaveMessage(t("workflowBuilder.import.errorMissingName"));
              return;
            }
            displayName = trimmed;
          }
          const slug = parsed.slug ?? slugifyWorkflowName(displayName);
          requestPayload.display_name = displayName;
          requestPayload.slug = slug;
          requestPayload.description = parsed.description ?? null;
          requestPayload.mark_as_active = parsed.markAsActive ?? true;
          requestPayload.version_name = parsed.versionName ?? ensureVersionName();
        }

        setSaveState("saving");
        setSaveMessage(t("workflowBuilder.import.saving"));

        const candidates = makeApiEndpointCandidates(
          backendUrl,
          "/api/workflows/import",
        );
        let lastError: Error | null = null;

        for (const url of candidates) {
          try {
            const response = await fetch(url, {
              method: "POST",
              headers: {
                "Content-Type": "application/json",
                ...authHeader,
              },
              body: JSON.stringify(requestPayload),
            });
            if (!response.ok) {
              let detail = t("workflowBuilder.import.errorWithStatus", {
                status: response.status,
              });
              try {
                const data = await response.json();
                if (data && typeof data.detail === "string" && data.detail.trim()) {
                  detail = data.detail.trim();
                }
              } catch (parseError) {
                lastError =
                  parseError instanceof Error
                    ? parseError
                    : new Error(t("workflowBuilder.import.error"));
              }
              throw new Error(detail);
            }
            const imported: WorkflowVersionResponse = await response.json();
            await loadWorkflows({
              selectWorkflowId: imported.workflow_id,
              selectVersionId: imported.id,
            });
            setSaveState("saved");
            setSaveMessage(t("workflowBuilder.import.success"));
            setTimeout(() => setSaveState("idle"), 1500);
            return;
          } catch (error) {
            if (error instanceof Error && error.name === "AbortError") {
              continue;
            }
            lastError =
              error instanceof Error
                ? error
                : new Error(t("workflowBuilder.import.error"));
          }
        }

        if (lastError) {
          throw lastError;
        }
        throw new Error(t("workflowBuilder.import.error"));
      } catch (error) {
        setSaveState("error");
        setSaveMessage(resolveImportErrorMessage(error));
      } finally {
        setIsImporting(false);
      }
    },
    [
      authHeader,
      backendUrl,
      loadWorkflows,
      resolveImportErrorMessage,
      selectedWorkflowId,
      t,
    ],
  );

  const handleImportFileChange = useCallback(
    async (event: ChangeEvent<HTMLInputElement>) => {
      const file = event.target.files?.[0] ?? null;
      event.target.value = "";
      if (!file) {
        return;
      }
      try {
        setSaveMessage(null);
        const text = await file.text();
        await processImportPayload(text);
      } catch (_error) {
        setSaveState("error");
        setSaveMessage(t("workflowBuilder.import.errorFileRead"));
        setIsImporting(false);
      }
    },
    [processImportPayload, t],
  );

  const handleTriggerImport = useCallback(() => {
    if (loading || isImporting) {
      return;
    }
    setSaveMessage(null);
    importFileInputRef.current?.click();
  }, [importFileInputRef, isImporting, loading]);

  const handleExportWorkflow = useCallback(async () => {
    if (!selectedWorkflowId || !selectedVersionId || isExporting) {
      return;
    }

    setIsExporting(true);
    setSaveState("saving");
    setSaveMessage(t("workflowBuilder.export.preparing"));

    const endpoint = `/api/workflows/${selectedWorkflowId}/versions/${selectedVersionId}/export`;
    const candidates = makeApiEndpointCandidates(backendUrl, endpoint);
    let lastError: Error | null = null;

    try {
      for (const url of candidates) {
        try {
          const response = await fetch(url, {
            headers: {
              Accept: "application/json",
              ...authHeader,
            },
          });
          if (!response.ok) {
            throw new Error(
              t("workflowBuilder.export.errorWithStatus", { status: response.status }),
            );
          }

          const graph = await response.json();
          if (typeof document === "undefined") {
            throw new Error(t("workflowBuilder.export.error"));
          }

          const serialized = JSON.stringify(graph, null, 2);
          const workflowLabel =
            selectedWorkflow?.display_name?.trim() ||
            selectedWorkflow?.slug ||
            `workflow-${selectedWorkflowId}`;
          const versionSummary =
            versions.find((version) => version.id === selectedVersionId) ?? null;
          const workflowSlug = slugifyWorkflowName(workflowLabel);
          const versionSlug = versionSummary
            ? slugifyWorkflowName(
                versionSummary.name?.trim() || `v${versionSummary.version}`,
              )
            : slugifyWorkflowName(`version-${selectedVersionId}`);
          const fileName = `${workflowSlug}-${versionSlug}.json`;

          const blob = new Blob([serialized], {
            type: "application/json;charset=utf-8",
          });
          const blobUrl = URL.createObjectURL(blob);
          const anchor = document.createElement("a");
          anchor.href = blobUrl;
          anchor.download = fileName;
          document.body.appendChild(anchor);
          anchor.click();
          document.body.removeChild(anchor);
          URL.revokeObjectURL(blobUrl);

          setSaveState("saved");
          setSaveMessage(t("workflowBuilder.export.success"));
          setTimeout(() => setSaveState("idle"), 1500);
          return;
        } catch (error) {
          lastError =
            error instanceof Error
              ? error
              : new Error(t("workflowBuilder.export.error"));
        }
      }

      setSaveState("error");
      setSaveMessage(lastError?.message ?? t("workflowBuilder.export.error"));
    } finally {
      setIsExporting(false);
    }
  }, [
    authHeader,
    isExporting,
    selectedWorkflow,
    selectedWorkflowId,
    selectedVersionId,
    t,
    versions,
  ]);

  const handleOpenDeployModal = useCallback(() => {
    setSaveMessage(null);
    setDeployToProduction(true);
    setDeployModalOpen(true);
  }, []);

  const handleCloseDeployModal = useCallback(() => {
    if (isDeploying) {
      return;
    }
    setDeployModalOpen(false);
  }, [isDeploying]);

  const resolveVersionIdToPromote = useCallback(
    (
      preferDraft = false,
      options: { selectedId?: number | null } = {},
    ): number | null => {
      const draftId = draftVersionIdRef.current;
      const selectedId = Object.prototype.hasOwnProperty.call(options, "selectedId")
        ? options.selectedId ?? null
        : selectedVersionIdRef.current;

      if (preferDraft) {
        return draftId ?? selectedId ?? null;
      }

      if (selectedId != null) {
        return selectedId;
      }

      return draftId ?? null;
    },
    [],
  );

  const handleConfirmDeploy = useCallback(async () => {
    if (!selectedWorkflowId) {
      return;
    }

    let versionIdToPromote = resolveVersionIdToPromote();
    if (!versionIdToPromote) {
      setSaveState("error");
      setSaveMessage(t("workflowBuilder.deploy.missingTarget"));
      return;
    }

    setIsDeploying(true);

    if (hasPendingChanges) {
      await handleSave();
      if (hasPendingChanges) {
        setIsDeploying(false);
        setSaveState("error");
        setSaveMessage(t("workflowBuilder.deploy.pendingChangesError"));
        return;
      }
      versionIdToPromote = resolveVersionIdToPromote(true) ?? versionIdToPromote;
      if (!versionIdToPromote) {
        setIsDeploying(false);
        setSaveState("error");
        setSaveMessage(t("workflowBuilder.deploy.missingTarget"));
        return;
      }
    }

    const graphPayload = buildGraphPayload();
    const graphSnapshot = JSON.stringify(graphPayload);
    setSaveState("saving");
    setSaveMessage(t("workflowBuilder.deploy.promoting"));

    const promoteCandidates = makeApiEndpointCandidates(
      backendUrl,
      `/api/workflows/${selectedWorkflowId}/production`,
    );
    let lastError: Error | null = null;

    for (const url of promoteCandidates) {
      try {
        const response = await fetch(url, {
          method: "POST",
          headers: {
            "Content-Type": "application/json",
            ...authHeader,
          },
          body: JSON.stringify({ version_id: versionIdToPromote }),
        });
        if (!response.ok) {
          throw new Error(
            t("workflowBuilder.deploy.promoteFailedWithStatus", { status: response.status }),
          );
        }
        const promoted: WorkflowVersionResponse = await response.json();

        if (draftVersionIdRef.current === versionIdToPromote) {
          draftVersionIdRef.current = null;
          draftVersionSummaryRef.current = null;
        }
        setSelectedVersionId(promoted.id);
        await loadVersions(selectedWorkflowId, promoted.id);
        await loadWorkflows({ selectWorkflowId: selectedWorkflowId, selectVersionId: promoted.id });
        lastSavedSnapshotRef.current = graphSnapshot;
        setHasPendingChanges(false);
        setSaveState("saved");
        setSaveMessage(
          deployToProduction
            ? t("workflowBuilder.deploy.successProduction")
            : t("workflowBuilder.deploy.successPublished"),
        );
        setTimeout(() => setSaveState("idle"), 1500);
        setDeployModalOpen(false);
        setIsDeploying(false);
        return;
      } catch (error) {
        if (error instanceof Error && error.name === "AbortError") {
          continue;
        }
        lastError =
          error instanceof Error
            ? error
            : new Error(t("workflowBuilder.deploy.promoteError"));
      }
    }

    setIsDeploying(false);
    setSaveState("error");
    setSaveMessage(lastError?.message ?? t("workflowBuilder.deploy.publishError"));
  }, [
    authHeader,
    backendUrl,
    buildGraphPayload,
    deployToProduction,
    handleSave,
    hasPendingChanges,
    loadVersions,
    loadWorkflows,
    selectedWorkflowId,
    resolveVersionIdToPromote,
    t,
  ]);

  useEffect(() => {
    if (!isDeployModalOpen) {
      return;
    }

    const handleKey = (event: KeyboardEvent) => {
      if (event.key === "Escape") {
        handleCloseDeployModal();
      }
    };

    window.addEventListener("keydown", handleKey);
    return () => {
      window.removeEventListener("keydown", handleKey);
    };
  }, [handleCloseDeployModal, isDeployModalOpen]);

  const handleDuplicateWorkflow = useCallback(
    async (workflowId?: number) => {
      const targetId = workflowId ?? selectedWorkflowId;
      if (!targetId || !selectedWorkflow || targetId !== selectedWorkflowId) {
        setOpenWorkflowMenuId(null);
        if (targetId && targetId !== selectedWorkflowId) {
          setSaveState("error");
          setSaveMessage("Sélectionnez le workflow avant de le dupliquer.");
          setTimeout(() => setSaveState("idle"), 1500);
        }
        return;
      }

      const baseName = selectedWorkflow.display_name?.trim() || "Workflow sans nom";
      const proposed = window.prompt("Nom du duplicata ?", `${baseName} (copie)`);
      if (!proposed) {
        return;
      }

      const displayName = proposed.trim();
      if (!displayName) {
        return;
      }

      const payload = {
        slug: slugifyWorkflowName(displayName),
        display_name: displayName,
        description: selectedWorkflow.description,
        graph: buildGraphPayload(),
      };

      const candidates = makeApiEndpointCandidates(backendUrl, "/api/workflows");
      let lastError: Error | null = null;
      setSaveState("saving");
      setSaveMessage("Duplication en cours…");
      for (const url of candidates) {
        try {
          const response = await fetch(url, {
            method: "POST",
            headers: {
              "Content-Type": "application/json",
              ...authHeader,
            },
            body: JSON.stringify(payload),
          });

          if (!response.ok) {
            throw new Error(`Échec de la duplication (${response.status})`);
          }

          const data: WorkflowVersionResponse = await response.json();
          setOpenWorkflowMenuId(null);
          await loadWorkflows({ selectWorkflowId: data.workflow_id, selectVersionId: data.id });
          setSaveState("saved");
          setSaveMessage(`Workflow dupliqué sous "${displayName}".`);
          setTimeout(() => setSaveState("idle"), 1500);
          return;
        } catch (error) {
          lastError = error instanceof Error ? error : new Error("Impossible de dupliquer le workflow.");
        }
      }

      setSaveState("error");
      setSaveMessage(lastError?.message ?? "Impossible de dupliquer le workflow.");
    },
    [
      authHeader,
      buildGraphPayload,
      loadWorkflows,
      selectedWorkflow,
      selectedWorkflowId,
    ],
  );

  const handleRenameWorkflow = useCallback(
    async (workflowId?: number) => {
      const targetId = workflowId ?? selectedWorkflowId;
      if (!targetId) {
        return;
      }

      const target = workflows.find((workflow) => workflow.id === targetId);
      if (!target) {
        setOpenWorkflowMenuId(null);
        return;
      }

      setOpenWorkflowMenuId(null);

      const baseName = target.display_name?.trim() || "Workflow sans nom";
      const proposed = window.prompt("Nouveau nom du workflow ?", baseName);
      if (proposed === null) {
        return;
      }

      const displayName = proposed.trim();
      if (!displayName || displayName === target.display_name) {
        return;
      }

      const slug =
        target.slug === "workflow-par-defaut"
          ? target.slug
          : slugifyWorkflowName(displayName);
      if (!slug) {
        setSaveState("error");
        setSaveMessage("Impossible de renommer le workflow.");
        return;
      }

      const payload = {
        display_name: displayName,
        slug,
      };

      const candidates = makeApiEndpointCandidates(backendUrl, `/api/workflows/${targetId}`);
      let lastError: Error | null = null;

      setSaveState("saving");
      setSaveMessage("Renommage en cours…");

      for (const url of candidates) {
        try {
          const response = await fetch(url, {
            method: "PATCH",
            headers: {
              "Content-Type": "application/json",
              ...authHeader,
            },
            body: JSON.stringify(payload),
          });

          if (!response.ok) {
            throw new Error(`Échec du renommage (${response.status})`);
          }

          const summary: WorkflowSummary = await response.json();
          await loadWorkflows({
            selectWorkflowId: summary.id,
            selectVersionId: selectedVersionId ?? null,
          });
          setSaveState("saved");
          setSaveMessage(`Workflow renommé en "${summary.display_name}".`);
          setTimeout(() => setSaveState("idle"), 1500);
          return;
        } catch (error) {
          if (error instanceof Error && error.name === "AbortError") {
            continue;
          }
          lastError = error instanceof Error ? error : new Error("Impossible de renommer le workflow.");
        }
      }

      setSaveState("error");
      setSaveMessage(lastError?.message ?? "Impossible de renommer le workflow.");
    },
    [
      authHeader,
      backendUrl,
      loadWorkflows,
      selectedVersionId,
      selectedWorkflowId,
      workflows,
    ],
  );

  const disableSave = useMemo(() => {
    if (!selectedWorkflowId) {
      return true;
    }

    if (nodes.some((node) => node.data.parametersError)) {
      return true;
    }

    if (conditionGraphError) {
      return true;
    }

    const availableVectorStoreSlugs = new Set(vectorStores.map((store) => store.slug));
    const availableWidgetSlugs = new Set(widgets.map((widget) => widget.slug));

    return nodes.some((node) => {
      if (!node.data.isEnabled) {
        return false;
      }

      if (isAgentKind(node.data.kind)) {
        const fileSearchConfig = getAgentFileSearchConfig(node.data.parameters);
        if (fileSearchConfig) {
          const slug = fileSearchConfig.vector_store_slug?.trim() ?? "";
          if (!slug) {
            return true;
          }

          if (
            !vectorStoresError &&
            vectorStores.length > 0 &&
            !availableVectorStoreSlugs.has(slug)
          ) {
            return true;
          }
        }

        const responseFormat = getAgentResponseFormat(node.data.parameters);
        if (responseFormat.kind === "widget") {
          const slug = responseFormat.slug.trim();
          if (!slug) {
            return true;
          }
          if (!widgetsError && widgets.length > 0 && !availableWidgetSlugs.has(slug)) {
            return true;
          }
        }

        return false;
      }

      if (node.data.kind === "json_vector_store") {
        const config = getVectorStoreNodeConfig(node.data.parameters);
        const slug = config.vector_store_slug.trim();
        if (!slug) {
          return true;
        }
        if (!vectorStoresError && vectorStores.length > 0 && !availableVectorStoreSlugs.has(slug)) {
          return true;
        }
        return false;
      }

      return false;
    });
  }, [
    conditionGraphError,
    nodes,
    selectedWorkflowId,
    vectorStores,
    vectorStoresError,
    widgets,
    widgetsError,
  ]);

  useEffect(() => {
    if (conditionGraphError) {
      setSaveState((previous) => (previous === "saving" ? previous : "error"));
      setSaveMessage(conditionGraphError);
    }
  }, [conditionGraphError]);

  useEffect(() => {
    if (isPropertiesPanelOpen) {
      if (autoSaveTimeoutRef.current !== null) {
        clearTimeout(autoSaveTimeoutRef.current);
        autoSaveTimeoutRef.current = null;
      }
      return;
    }

    if (
      !hasPendingChanges ||
      disableSave ||
      saveState === "saving" ||
      loading ||
      !selectedWorkflowId
    ) {
      if (autoSaveTimeoutRef.current !== null) {
        clearTimeout(autoSaveTimeoutRef.current);
        autoSaveTimeoutRef.current = null;
      }
      return;
    }

    if (autoSaveTimeoutRef.current !== null) {
      clearTimeout(autoSaveTimeoutRef.current);
    }

    autoSaveTimeoutRef.current = window.setTimeout(() => {
      autoSaveTimeoutRef.current = null;
      void handleSave();
    }, AUTO_SAVE_DELAY_MS);

    return () => {
      if (autoSaveTimeoutRef.current !== null) {
        clearTimeout(autoSaveTimeoutRef.current);
        autoSaveTimeoutRef.current = null;
      }
    };
  }, [
    disableSave,
    handleSave,
    hasPendingChanges,
    isPropertiesPanelOpen,
    loading,
    saveState,
    selectedWorkflowId,
  ]);

  const blockLibraryItems = useMemo(
    () => [
      {
        key: "agent",
        label: "Agent",
        shortLabel: "A",
        color: NODE_COLORS.agent,
        onClick: handleAddAgentNode,
      },
      {
        key: "voice-agent",
        label: "Agent vocal",
        shortLabel: "V",
        color: NODE_COLORS.voice_agent,
        onClick: handleAddVoiceAgentNode,
      },
      {
        key: "condition",
        label: "Condition",
        shortLabel: "C",
        color: NODE_COLORS.condition,
        onClick: handleAddConditionNode,
      },
      {
        key: "state",
        label: "Bloc état",
        shortLabel: "É",
        color: NODE_COLORS.state,
        onClick: handleAddStateNode,
      },
      {
        key: "watch",
        label: "Bloc watch",
        shortLabel: "W",
        color: NODE_COLORS.watch,
        onClick: handleAddWatchNode,
      },
      {
        key: "transform",
        label: "Bloc transform",
        shortLabel: "T",
        color: NODE_COLORS.transform,
        onClick: handleAddTransformNode,
      },
      {
        key: "wait-for-user-input",
        label: "Wait for user input",
        shortLabel: "AU",
        color: NODE_COLORS.wait_for_user_input,
        onClick: handleAddWaitForUserInputNode,
      },
      {
        key: "assistant-message",
        label: "Message assistant",
        shortLabel: "MA",
        color: NODE_COLORS.assistant_message,
        onClick: handleAddAssistantMessageNode,
      },
      {
        key: "user-message",
        label: "Message utilisateur",
        shortLabel: "MU",
        color: NODE_COLORS.user_message,
        onClick: handleAddUserMessageNode,
      },
      {
        key: "json-vector-store",
        label: "Stockage JSON",
        shortLabel: "VS",
        color: NODE_COLORS.json_vector_store,
        onClick: handleAddVectorStoreNode,
      },
      {
        key: "widget",
        label: "Bloc widget",
        shortLabel: "W",
        color: NODE_COLORS.widget,
        onClick: handleAddWidgetNode,
      },
      {
        key: "end",
        label: "Fin",
        shortLabel: "F",
        color: NODE_COLORS.end,
        onClick: handleAddEndNode,
      },
    ],
    [
      handleAddAgentNode,
      handleAddVoiceAgentNode,
      handleAddConditionNode,
      handleAddStateNode,
      handleAddWatchNode,
      handleAddTransformNode,
      handleAddWaitForUserInputNode,
      handleAddAssistantMessageNode,
      handleAddUserMessageNode,
      handleAddVectorStoreNode,
      handleAddWidgetNode,
      handleAddEndNode,
    ],
  );

  const updateBlockLibraryTransforms = useCallback(() => {
    if (!isMobileLayout || typeof window === "undefined") {
      return;
    }
    const container = blockLibraryScrollRef.current;
    if (!container) {
      return;
    }
    const containerRect = container.getBoundingClientRect();
    if (containerRect.height === 0) {
      return;
    }
    const containerCenter = containerRect.top + containerRect.height / 2;
    const maxDistance = Math.max(containerRect.height / 2, 1);

    blockLibraryItems.forEach((item) => {
      const element = blockLibraryItemRefs.current[item.key];
      if (!element) {
        return;
      }
      const rect = element.getBoundingClientRect();
      const elementCenter = rect.top + rect.height / 2;
      const distance = Math.abs(elementCenter - containerCenter);
      const normalized = Math.min(distance / maxDistance, 1);
      const eased = 1 - Math.pow(normalized, 1.6);
      const scale = 0.82 + eased * 0.38;
      const arcOffset = Math.pow(normalized, 1.5) * 32;
      const opacity = 0.55 + eased * 0.45;

      element.style.transform = `translateX(${arcOffset}px) scale(${scale})`;
      element.style.opacity = opacity.toFixed(3);
      element.style.zIndex = String(100 + Math.round(eased * 100));
    });
  }, [blockLibraryItems, isMobileLayout]);

  const scheduleBlockLibraryTransformUpdate = useCallback(() => {
    if (!isMobileLayout || typeof window === "undefined") {
      return;
    }
    if (blockLibraryAnimationFrameRef.current !== null) {
      cancelAnimationFrame(blockLibraryAnimationFrameRef.current);
    }
    blockLibraryAnimationFrameRef.current = requestAnimationFrame(updateBlockLibraryTransforms);
  }, [isMobileLayout, updateBlockLibraryTransforms]);

  useEffect(() => {
    if (!isMobileLayout || !isBlockLibraryOpen) {
      return () => {};
    }
    const container = blockLibraryScrollRef.current;
    if (!container) {
      return () => {};
    }

    const handleScroll = () => {
      scheduleBlockLibraryTransformUpdate();
    };

    scheduleBlockLibraryTransformUpdate();

    container.addEventListener("scroll", handleScroll, { passive: true });
    window.addEventListener("resize", handleScroll);

    return () => {
      container.removeEventListener("scroll", handleScroll);
      window.removeEventListener("resize", handleScroll);
    };
  }, [isBlockLibraryOpen, isMobileLayout, scheduleBlockLibraryTransformUpdate]);

  useEffect(() => {
    if (!isMobileLayout || !isBlockLibraryOpen || typeof document === "undefined") {
      return;
    }
    const { style } = document.body;
    const previousOverflow = style.overflow;
    style.overflow = "hidden";

    return () => {
      style.overflow = previousOverflow;
    };
  }, [isBlockLibraryOpen, isMobileLayout]);

  useEffect(() => {
    if (!isMobileLayout || !isBlockLibraryOpen) {
      return () => {
        if (blockLibraryAnimationFrameRef.current !== null) {
          cancelAnimationFrame(blockLibraryAnimationFrameRef.current);
          blockLibraryAnimationFrameRef.current = null;
        }
      };
    }

    scheduleBlockLibraryTransformUpdate();
    return () => {
      if (blockLibraryAnimationFrameRef.current !== null) {
        cancelAnimationFrame(blockLibraryAnimationFrameRef.current);
        blockLibraryAnimationFrameRef.current = null;
      }
    };
  }, [
    blockLibraryItems,
    isBlockLibraryOpen,
    isMobileLayout,
    scheduleBlockLibraryTransformUpdate,
  ]);

  const getBlockLibraryButtonStyle = useCallback(
    (disabled: boolean): CSSProperties => {
      if (isMobileLayout) {
        return {
          display: "flex",
          alignItems: "center",
          gap: "1rem",
          padding: "1.15rem 1.1rem",
          border: "none",
          background: "rgba(15, 23, 42, 0.28)",
          borderRadius: "1.1rem",
          cursor: disabled ? "not-allowed" : "pointer",
          opacity: disabled ? 0.45 : 1,
          width: "100%",
          textAlign: "left",
          transition: "background 0.3s ease, transform 0.3s ease",
          color: "#f8fafc",
        };
      }
      return {
        display: "flex",
        alignItems: "center",
        gap: "0.75rem",
        padding: "0.5rem 0",
        border: "none",
        background: "transparent",
        cursor: disabled ? "not-allowed" : "pointer",
        opacity: disabled ? 0.5 : 1,
        width: "100%",
        textAlign: "left",
      };
    },
    [isMobileLayout],
  );

  const workflowSidebarContent = useMemo(() => {
    const sectionId = "workflow-builder-sidebar";
    const warningStyle: CSSProperties = { color: "#b45309", fontWeight: 600 };

    const renderWorkflowList = () => {
      if (loading && workflows.length === 0) {
        return (
          <p className="chatkit-sidebar__section-text" aria-live="polite">
            Chargement des workflows…
          </p>
        );
      }

      if (loadError) {
        return (
          <p className="chatkit-sidebar__section-error" aria-live="polite">
            {loadError}
          </p>
        );
      }

      if (workflows.length === 0) {
        return (
          <>
            <p className="chatkit-sidebar__section-text" aria-live="polite">
              Aucun workflow disponible pour le moment.
            </p>
            <button
              type="button"
              onClick={handleCreateWorkflow}
              disabled={loading}
              style={getCreateWorkflowButtonStyle(isMobileLayout, { disabled: loading })}
            >
              Nouveau
            </button>
          </>
        );
      }

      return (
        <ul className="chatkit-sidebar__workflow-list">
          {workflows.map((workflow) => {
            const isActive = workflow.id === selectedWorkflowId;
            const isMenuOpen = openWorkflowMenuId === workflow.id;
            const canDuplicate = !loading && workflow.id === selectedWorkflowId;
            const canDelete = !loading && !workflow.is_chatkit_default;
            const menuId = `workflow-actions-${workflow.id}`;
            const menuStyle = getActionMenuStyle(isMobileLayout);
            menuStyle.right = "var(--chatkit-sidebar-padding-x)";
            if (isMobileLayout) {
              menuStyle.left = "calc(-1 * var(--chatkit-sidebar-padding-x))";
              menuStyle.right = undefined;
              menuStyle.width = "calc(100% + (var(--chatkit-sidebar-padding-x) * 2))";
              menuStyle.minWidth = "0";
            }
            return (
              <li key={workflow.id} className="chatkit-sidebar__workflow-list-item">
                <button
                  type="button"
                  className="chatkit-sidebar__workflow-button"
                  onClick={() => handleSelectWorkflow(workflow.id)}
                  aria-current={isActive ? "true" : undefined}
                >
                  {workflow.display_name}
                </button>
                <div className="chatkit-sidebar__workflow-actions" data-workflow-menu-container="">
                  <button
                    type="button"
                    className="chatkit-sidebar__workflow-action-button"
                    data-workflow-menu-trigger=""
                    aria-haspopup="true"
                    aria-expanded={isMenuOpen}
                    aria-controls={menuId}
                    disabled={loading}
                    onClick={(event) => {
                      event.stopPropagation();
                      setOpenWorkflowMenuId((current) =>
                        current === workflow.id ? null : workflow.id,
                      );
                    }}
                  >
                    <span aria-hidden="true">…</span>
                    <span className="visually-hidden">
                      Actions pour {workflow.display_name}
                    </span>
                  </button>
                </div>
                {isMenuOpen ? (
                  <div
                    id={menuId}
                    role="menu"
                    data-workflow-menu=""
                    className="chatkit-sidebar__workflow-menu"
                    style={menuStyle}
                  >
                    <button
                      type="button"
                      onClick={() => handleRenameWorkflow(workflow.id)}
                      disabled={loading}
                      style={getActionMenuItemStyle(isMobileLayout, {
                        disabled: loading,
                      })}
                    >
                      Renommer
                    </button>
                    <button
                      type="button"
                      onClick={() => void handleDuplicateWorkflow(workflow.id)}
                      disabled={!canDuplicate}
                      style={getActionMenuItemStyle(isMobileLayout, {
                        disabled: !canDuplicate,
                      })}
                    >
                      Dupliquer
                    </button>
                    <button
                      type="button"
                      onClick={() => void handleDeleteWorkflow(workflow.id)}
                      disabled={!canDelete}
                      style={getActionMenuItemStyle(isMobileLayout, {
                        disabled: !canDelete,
                        danger: true,
                      })}
                    >
                      Supprimer
                    </button>
                  </div>
                ) : null}
              </li>
            );
          })}
        </ul>
      );
    };

    return (
      <section className="chatkit-sidebar__section" aria-labelledby={`${sectionId}-title`}>
        <div className="chatkit-sidebar__section-header">
          <h2 id={`${sectionId}-title`} className="chatkit-sidebar__section-title">
            Workflow
          </h2>
        </div>
        {renderWorkflowList()}
        {workflows.length > 0 ? (
          <div
            style={{
              display: "flex",
              flexDirection: isMobileLayout ? "column" : "row",
              gap: "0.5rem",
              alignItems: isMobileLayout ? "stretch" : "center",
            }}
          >
            <button
              type="button"
              onClick={handleCreateWorkflow}
              disabled={loading}
              style={getCreateWorkflowButtonStyle(isMobileLayout, { disabled: loading })}
            >
              Nouveau
            </button>
          </div>
        ) : null}
        {selectedWorkflow?.description ? (
          <p className="chatkit-sidebar__section-text">
            {selectedWorkflow.description}
          </p>
        ) : null}
        {selectedWorkflow && !selectedWorkflow.active_version_id ? (
          <p className="chatkit-sidebar__section-text" style={warningStyle}>
            Publiez une version pour l'utiliser.
          </p>
        ) : null}
      </section>
    );
  }, [
    handleCreateWorkflow,
    handleDeleteWorkflow,
    handleDuplicateWorkflow,
    handleRenameWorkflow,
    handleSelectWorkflow,
    isMobileLayout,
    loadError,
    loading,
    openWorkflowMenuId,
    selectedWorkflow,
    selectedWorkflowId,
    workflows,
  ]);

  useEffect(() => {
    setSidebarContent(workflowSidebarContent);
    return () => clearSidebarContent();
  }, [clearSidebarContent, setSidebarContent, workflowSidebarContent]);

  const renderBlockLibraryContent = () => {
    if (isMobileLayout) {
      return (
        <div className={styles.blockLibraryContent}>
          <div
            ref={(element) => {
              blockLibraryScrollRef.current = element;
              if (element && isBlockLibraryOpen) {
                scheduleBlockLibraryTransformUpdate();
              }
            }}
            className={styles.blockLibraryScroller}
            role="list"
            aria-label="Blocs disponibles"
          >
            {blockLibraryItems.map((item) => {
              const disabled = loading || !selectedWorkflowId;
              return (
                <div
                  key={item.key}
                  role="listitem"
                  className={styles.blockLibraryItemWrapper}
                  ref={(node) => {
                    if (node) {
                      blockLibraryItemRefs.current[item.key] = node;
                      scheduleBlockLibraryTransformUpdate();
                    } else {
                      delete blockLibraryItemRefs.current[item.key];
                    }
                  }}
                >
                  <button
                    type="button"
                    onClick={() => item.onClick()}
                    disabled={disabled}
                    style={getBlockLibraryButtonStyle(disabled)}
                  >
                    <span
                      aria-hidden="true"
                      style={{
                        width: "2.85rem",
                        height: "2.85rem",
                        borderRadius: "0.95rem",
                        background: item.color,
                        color: "#fff",
                        display: "grid",
                        placeItems: "center",
                        fontWeight: 700,
                        fontSize: "1.25rem",
                      }}
                    >
                      {item.shortLabel}
                    </span>
                    <span
                      style={{
                        fontSize: "1.05rem",
                        fontWeight: 600,
                        lineHeight: 1.1,
                      }}
                    >
                      {item.label}
                    </span>
                  </button>
                </div>
              );
            })}
          </div>
        </div>
      );
    }

    const primaryTextColor = "var(--text-color)";
    const secondaryTextColor = "var(--text-muted)";
    return (
      <div>
        <div
          style={{
            marginBottom: "0.5rem",
            fontSize: "0.85rem",
            fontWeight: 600,
            color: secondaryTextColor,
          }}
        >
          Bibliothèque de blocs
        </div>
        <div style={{ display: "flex", flexDirection: "column", gap: "0.5rem" }}>
          {blockLibraryItems.map((item) => {
            const disabled = loading || !selectedWorkflowId;
            return (
              <button
                key={item.key}
                type="button"
                onClick={() => item.onClick()}
                disabled={disabled}
                style={getBlockLibraryButtonStyle(disabled)}
              >
                <span
                  aria-hidden="true"
                  style={{
                    width: "2.35rem",
                    height: "2.35rem",
                    borderRadius: "0.75rem",
                    background: item.color,
                    color: "#fff",
                    display: "grid",
                    placeItems: "center",
                    fontWeight: 700,
                    fontSize: "1.05rem",
                  }}
                >
                  {item.shortLabel}
                </span>
                <div style={{ textAlign: "left", color: primaryTextColor }}>
                  <strong style={{ fontSize: "1rem" }}>{item.label}</strong>
                </div>
              </button>
            );
          })}
        </div>
      </div>
    );
  };

  const hasSelectedElement = Boolean(selectedNode || selectedEdge);
  const showPropertiesPanel = hasSelectedElement && (!isMobileLayout || isPropertiesPanelOpen);

  const versionIdToPromote = useMemo(
    () => resolveVersionIdToPromote(false, { selectedId: selectedVersionId }),
    [resolveVersionIdToPromote, selectedVersionId],
  );

  const versionSummaryForPromotion = useMemo(() => {
    if (versionIdToPromote == null) {
      return null;
    }
    return versions.find((version) => version.id === versionIdToPromote) ?? null;
  }, [versionIdToPromote, versions]);

  const isPromotingDraft = Boolean(
    versionSummaryForPromotion && draftVersionIdRef.current === versionSummaryForPromotion.id,
  );

  const deployModalTitle = versionSummaryForPromotion
    ? isPromotingDraft
      ? t("workflowBuilder.deploy.modal.titlePublishDraft")
      : t("workflowBuilder.deploy.modal.titlePromoteSelected")
    : t("workflowBuilder.deploy.modal.titleMissing");

  const deployModalDescription = versionSummaryForPromotion
    ? isPromotingDraft
      ? t("workflowBuilder.deploy.modal.descriptionPublishDraft")
      : t("workflowBuilder.deploy.modal.descriptionPromoteSelected", {
          version: versionSummaryForPromotion.version,
        })
    : t("workflowBuilder.deploy.modal.descriptionMissing");

  const deployModalSourceLabel = versionSummaryForPromotion
    ? isPromotingDraft
      ? t("workflowBuilder.deploy.modal.path.draft")
      : t("workflowBuilder.deploy.modal.path.selectedWithVersion", {
          version: versionSummaryForPromotion.version,
        })
    : t("workflowBuilder.deploy.modal.path.draft");

  const deployModalTargetLabel = versionSummaryForPromotion
    ? isPromotingDraft
      ? t("workflowBuilder.deploy.modal.path.newVersion")
      : t("workflowBuilder.deploy.modal.path.production")
    : t("workflowBuilder.deploy.modal.path.production");

  const deployModalPrimaryLabel = versionSummaryForPromotion
    ? isPromotingDraft
      ? t("workflowBuilder.deploy.modal.action.publish")
      : t("workflowBuilder.deploy.modal.action.deploy")
    : t("workflowBuilder.deploy.modal.action.publish");

  const isPrimaryActionDisabled = !versionSummaryForPromotion || isDeploying;
  const selectedElementLabel = selectedNode
    ? selectedNode.data.displayName.trim() || labelForKind(selectedNode.data.kind)
    : selectedEdge
      ? `${selectedEdge.source} → ${selectedEdge.target}`
      : "";

  const headerOverlayOffset = useMemo(() => (isMobileLayout ? "4rem" : "4.25rem"), [isMobileLayout]);

  const floatingPanelStyle = useMemo<CSSProperties | undefined>(() => {
    if (isMobileLayout) {
      return undefined;
    }
    return {
      top: `calc(${headerOverlayOffset} + ${DESKTOP_WORKSPACE_HORIZONTAL_PADDING})`,
      maxHeight: `calc(100% - (${headerOverlayOffset} + 2 * ${DESKTOP_WORKSPACE_HORIZONTAL_PADDING}))`,
    };
  }, [headerOverlayOffset, isMobileLayout]);

  const propertiesPanelElement = (
    <aside
      id={propertiesPanelId}
      aria-label="Propriétés du bloc sélectionné"
      aria-labelledby={propertiesPanelTitleId}
      className={isMobileLayout ? styles.propertiesPanelMobile : styles.propertiesPanel}
      role={isMobileLayout ? "dialog" : undefined}
      aria-modal={isMobileLayout ? true : undefined}
      onClick={isMobileLayout ? (event) => event.stopPropagation() : undefined}
      style={!isMobileLayout ? floatingPanelStyle : undefined}
    >
      <header className={styles.propertiesPanelHeader}>
        <div className={styles.propertiesPanelHeaderMeta}>
          <p className={styles.propertiesPanelOverline}>Propriétés du bloc</p>
          <h2 id={propertiesPanelTitleId} className={styles.propertiesPanelTitle}>
            {selectedElementLabel || "Bloc"}
          </h2>
        </div>
        <button
          type="button"
          ref={propertiesPanelCloseButtonRef}
          onClick={handleClosePropertiesPanel}
          aria-label="Fermer le panneau de propriétés"
          className={styles.propertiesPanelCloseButton}
        >
          ×
        </button>
      </header>
      <div className={styles.propertiesPanelBody}>
        {selectedNode ? (
          <NodeInspector
            node={selectedNode}
            onDisplayNameChange={handleDisplayNameChange}
            onAgentMessageChange={handleAgentMessageChange}
            onAgentModelChange={handleAgentModelChange}
            onAgentReasoningChange={handleAgentReasoningChange}
            onAgentReasoningSummaryChange={handleAgentReasoningSummaryChange}
            onAgentTextVerbosityChange={handleAgentTextVerbosityChange}
            onAgentTemperatureChange={handleAgentTemperatureChange}
            onAgentTopPChange={handleAgentTopPChange}
            onAgentMaxOutputTokensChange={handleAgentMaxOutputTokensChange}
            onAgentResponseFormatKindChange={handleAgentResponseFormatKindChange}
            onAgentResponseFormatNameChange={handleAgentResponseFormatNameChange}
            onAgentResponseFormatSchemaChange={handleAgentResponseFormatSchemaChange}
            onAgentResponseWidgetSlugChange={handleAgentResponseWidgetSlugChange}
            onAgentResponseWidgetSourceChange={handleAgentResponseWidgetSourceChange}
            onAgentResponseWidgetDefinitionChange={
              handleAgentResponseWidgetDefinitionChange
            }
            onWidgetNodeSlugChange={handleWidgetNodeSlugChange}
            onWidgetNodeSourceChange={handleWidgetNodeSourceChange}
            onWidgetNodeDefinitionExpressionChange={
              handleWidgetNodeDefinitionExpressionChange
            }
            onWidgetNodeVariablesChange={handleWidgetNodeVariablesChange}
            onWidgetNodeAwaitActionChange={handleWidgetNodeAwaitActionChange}
            onAgentIncludeChatHistoryChange={handleAgentIncludeChatHistoryChange}
            onAgentDisplayResponseInChatChange={handleAgentDisplayResponseInChatChange}
            onAgentShowSearchSourcesChange={handleAgentShowSearchSourcesChange}
            onAgentContinueOnErrorChange={handleAgentContinueOnErrorChange}
            onAgentStorePreferenceChange={handleAgentStorePreferenceChange}
            onAgentWebSearchChange={handleAgentWebSearchChange}
            onAgentFileSearchChange={handleAgentFileSearchChange}
            onAgentImageGenerationChange={handleAgentImageGenerationChange}
            onVoiceAgentVoiceChange={handleVoiceAgentVoiceChange}
            onVoiceAgentStartBehaviorChange={handleVoiceAgentStartBehaviorChange}
            onVoiceAgentStopBehaviorChange={handleVoiceAgentStopBehaviorChange}
            onVoiceAgentToolChange={handleVoiceAgentToolChange}
            onVectorStoreNodeConfigChange={handleVectorStoreNodeConfigChange}
            onTransformExpressionsChange={handleTransformExpressionsChange}
            onStartAutoRunChange={handleStartAutoRunChange}
            onStartAutoRunMessageChange={handleStartAutoRunMessageChange}
            onStartAutoRunAssistantMessageChange={
              handleStartAutoRunAssistantMessageChange
            }
            onConditionPathChange={handleConditionPathChange}
            onConditionModeChange={handleConditionModeChange}
            onConditionValueChange={handleConditionValueChange}
            availableModels={availableModels}
            availableModelsLoading={availableModelsLoading}
            availableModelsError={availableModelsError}
            isReasoningModel={isReasoningModel}
            onAgentWeatherToolChange={handleAgentWeatherToolChange}
            onAgentWidgetValidationToolChange={handleAgentWidgetValidationToolChange}
            vectorStores={vectorStores}
            vectorStoresLoading={vectorStoresLoading}
            vectorStoresError={vectorStoresError}
            widgets={widgets}
            widgetsLoading={widgetsLoading}
            widgetsError={widgetsError}
            onStateAssignmentsChange={handleStateAssignmentsChange}
            onEndMessageChange={handleEndMessageChange}
            onAssistantMessageChange={handleAssistantMessageChange}
            onAssistantMessageStreamEnabledChange={
              handleAssistantMessageStreamEnabledChange
            }
            onAssistantMessageStreamDelayChange={
              handleAssistantMessageStreamDelayChange
            }
            onWaitForUserInputMessageChange={
              handleWaitForUserInputMessageChange
            }
            onUserMessageChange={handleUserMessageChange}
            onRemove={handleRemoveNode}
          />
        ) : selectedEdge ? (
          <EdgeInspector
            edge={selectedEdge}
            onConditionChange={handleConditionChange}
            onLabelChange={handleEdgeLabelChange}
            onRemove={handleRemoveEdge}
          />
        ) : null}
      </div>
    </aside>
  );
  const toastStyles = useMemo(() => {
    switch (saveState) {
      case "error":
        return {
          background: "rgba(239, 68, 68, 0.18)",
          color: "#b91c1c",
          border: "1px solid rgba(248, 113, 113, 0.35)",
        } as const;
      case "saving":
        return {
          background: "rgba(14, 165, 233, 0.18)",
          color: "#0284c7",
          border: "1px solid rgba(56, 189, 248, 0.35)",
        } as const;
      case "saved":
        return {
          background: "rgba(34, 197, 94, 0.18)",
          color: "#15803d",
          border: "1px solid rgba(74, 222, 128, 0.35)",
        } as const;
      default:
        return {
          background: "var(--color-surface-subtle)",
          color: "var(--text-color)",
          border: "1px solid var(--surface-border)",
        } as const;
    }
  }, [saveState]);

  useEffect(() => {
    const key = viewportKeyFor(selectedWorkflowId, selectedVersionId, deviceType);
    viewportKeyRef.current = key;
    const savedViewport = key ? viewportMemoryRef.current.get(key) ?? null : null;
    viewportRef.current = savedViewport;
    hasUserViewportChangeRef.current = savedViewport != null;
    pendingViewportRestoreRef.current = true;
  }, [deviceType, selectedVersionId, selectedWorkflowId]);

  const headerStyle = useMemo(() => {
    const baseStyle = getHeaderContainerStyle(isMobileLayout);
    return { ...baseStyle, position: "absolute", top: 0, left: 0, right: 0 };
  }, [isMobileLayout]);

  const workspaceWrapperStyle = useMemo<CSSProperties>(() => {
    if (isMobileLayout) {
      return { position: "absolute", inset: 0, overflow: "hidden" };
    }
    return { position: "relative", flex: 1, overflow: "hidden", minHeight: 0 };
  }, [isMobileLayout]);

  const shouldShowWorkflowDescription = !isMobileLayout && Boolean(selectedWorkflow?.description);
  const shouldShowPublicationReminder =
    !isMobileLayout && Boolean(selectedWorkflow) && !selectedWorkflow?.active_version_id;

  const workspaceContentStyle = useMemo<CSSProperties>(() => {
    if (isMobileLayout) {
      return {
        position: "absolute",
        inset: 0,
        overflow: "hidden",
        display: "flex",
        flexDirection: "column",
        gap: "0",
      };
    }

    const hasWorkflowMeta = shouldShowWorkflowDescription || shouldShowPublicationReminder;

    return {
      position: "absolute",
      inset: 0,
      overflow: "hidden",
      display: "flex",
      flexDirection: "column",
      gap: hasWorkflowMeta ? "1rem" : "0",
      paddingTop: `calc(${headerOverlayOffset}${
        hasWorkflowMeta ? ` + ${DESKTOP_WORKSPACE_HORIZONTAL_PADDING}` : ""
      })`,
      paddingBottom: 0,
      paddingLeft: DESKTOP_WORKSPACE_HORIZONTAL_PADDING,
      paddingRight: DESKTOP_WORKSPACE_HORIZONTAL_PADDING,
    };
  }, [
    headerOverlayOffset,
    isMobileLayout,
    shouldShowPublicationReminder,
    shouldShowWorkflowDescription,
  ]);

  const editorContainerStyle = useMemo<CSSProperties>(() => {
    const baseStyle: CSSProperties = {
      flex: 1,
      minHeight: 0,
      borderRadius: isMobileLayout ? 0 : "1.25rem",
      border: isMobileLayout ? "none" : "1px solid var(--surface-border)",
      background: "var(--surface-strong)",
      overflow: "hidden",
      boxShadow: isMobileLayout ? "none" : "var(--shadow-card)",
    };

    if (!isMobileLayout) {
      baseStyle.marginLeft = `calc(-1 * ${DESKTOP_WORKSPACE_HORIZONTAL_PADDING})`;
      baseStyle.marginRight = `calc(-1 * ${DESKTOP_WORKSPACE_HORIZONTAL_PADDING})`;
    }

    if (!isMobileLayout && !(shouldShowWorkflowDescription || shouldShowPublicationReminder)) {
      baseStyle.marginTop = `calc(-1 * ${headerOverlayOffset})`;
    }

    return baseStyle;
  }, [
    headerOverlayOffset,
    isMobileLayout,
    shouldShowPublicationReminder,
    shouldShowWorkflowDescription,
  ]);

  return (
    <ReactFlowProvider>
      <div
        style={{
          position: "relative",
          display: "flex",
          flexDirection: "column",
          height: "100vh",
          background: isMobileLayout ? "transparent" : "var(--color-surface-subtle)",
          overflow: "hidden",
        }}
      >
        <header style={headerStyle}>
          <button
            type="button"
            onClick={openSidebar}
            aria-label="Ouvrir la navigation générale"
            style={getHeaderNavigationButtonStyle(isMobileLayout)}
          >
            <svg width="20" height="20" viewBox="0 0 20 20" fill="none">
              <path d="M3 5h14M3 10h14M3 15h14" stroke="currentColor" strokeWidth="1.8" strokeLinecap="round" />
            </svg>
          </button>
          {renderHeaderControls()}
        </header>

        <div style={workspaceWrapperStyle}>
          <div style={workspaceContentStyle}>
            {shouldShowWorkflowDescription ? renderWorkflowDescription() : null}
            {shouldShowPublicationReminder ? renderWorkflowPublicationReminder() : null}
            <div
              ref={reactFlowContainerRef}
              style={editorContainerStyle}
              aria-label="Éditeur visuel du workflow"
            >
              {loading ? (
                <div style={loadingStyle}>Chargement du workflow…</div>
              ) : loadError ? (
                <div style={loadingStyle} role="alert">
                  {loadError}
                </div>
              ) : (
                <ReactFlow
                  nodes={nodes}
                  edges={edges}
                  onNodesChange={onNodesChange}
                  onEdgesChange={handleEdgesChange}
                  onNodeDragStart={handleNodeDragStart}
                  onNodeDragStop={handleNodeDragStop}
                  onNodeClick={handleNodeClick}
                  onEdgeClick={handleEdgeClick}
                  onPaneClick={handleClearSelection}
                  onConnect={onConnect}
                  defaultEdgeOptions={defaultEdgeOptions}
                  connectionLineStyle={connectionLineStyle}
                  selectionOnDrag={!isMobileLayout}
                  panOnDrag={isMobileLayout ? true : [1, 2]}
                  multiSelectionKeyCode={['Meta', 'Control']}
                  onSelectionChange={handleSelectionChange}
                  style={{ background: isMobileLayout ? "transparent" : "#f8fafc", height: "100%" }}
                  minZoom={minViewportZoom}
                  defaultViewport={initialViewport}
                  fitView={false}
                  onInit={(instance) => {
                    reactFlowInstanceRef.current = instance;
                    refreshViewportConstraints(instance);
                    if (pendingViewportRestoreRef.current) {
                      restoreViewport();
                    }
                  }}
                  onMoveEnd={(_, viewport) => {
                    if (isHydratingRef.current) {
                      return;
                    }
                    viewportRef.current = viewport;
                    hasUserViewportChangeRef.current = true;
                    const key = viewportKeyRef.current;
                    if (key) {
                      viewportMemoryRef.current.set(key, { ...viewport });
                      persistViewportMemory();
                    }
                  }}
                >
                  <Background gap={18} size={1} />
                  {!isMobileLayout ? (
                    <MiniMap
                      nodeStrokeColor={(node) => NODE_COLORS[(node.data as FlowNodeData).kind]}
                      nodeColor={(node) => NODE_COLORS[(node.data as FlowNodeData).kind]}
                    />
                  ) : null}
                  <Controls />
                </ReactFlow>
              )}
            </div>
          </div>
          {isMobileLayout ? (
            <>
              {isBlockLibraryOpen ? (
                <div
                  className={styles.mobileOverlay}
                  role="presentation"
                  onClick={(event) => {
                    if (event.target === event.currentTarget) {
                      closeBlockLibrary({ focusToggle: true });
                    }
                  }}
                >
                  <aside
                    id={blockLibraryId}
                    aria-label="Bibliothèque de blocs"
                    className={`${styles.blockLibrary} ${styles.blockLibraryMobile}`}
                    role="dialog"
                    aria-modal="true"
                  >
                    {renderBlockLibraryContent()}
                  </aside>
                </div>
              ) : null}
              <button
                type="button"
                ref={blockLibraryToggleRef}
                className={styles.mobileToggleButton}
                onClick={toggleBlockLibrary}
                aria-controls={blockLibraryId}
                aria-expanded={isBlockLibraryOpen}
              >
                <span aria-hidden="true">{isBlockLibraryOpen ? "×" : "+"}</span>
                <span className={styles.srOnly}>
                  {isBlockLibraryOpen ? "Fermer la bibliothèque de blocs" : "Ouvrir la bibliothèque de blocs"}
                </span>
              </button>
            </>
          ) : (
            <aside
              id={blockLibraryId}
              aria-label="Bibliothèque de blocs"
              className={styles.blockLibrary}
              style={floatingPanelStyle}
            >
              {renderBlockLibraryContent()}
            </aside>
          )}
          {isMobileLayout && hasSelectedElement ? (
            <button
              type="button"
              ref={propertiesPanelToggleRef}
              className={styles.propertiesToggleButton}
              onClick={isPropertiesPanelOpen ? handleClosePropertiesPanel : handleOpenPropertiesPanel}
              aria-controls={propertiesPanelId}
              aria-expanded={isPropertiesPanelOpen}
            >
              {isPropertiesPanelOpen ? "Masquer les propriétés" : "Propriétés du bloc"}
            </button>
          ) : null}
          {showPropertiesPanel ? (
            isMobileLayout ? (
              <div
                className={styles.propertiesPanelOverlay}
                role="presentation"
                onClick={handleClosePropertiesPanel}
              >
                {propertiesPanelElement}
              </div>
            ) : (
              propertiesPanelElement
            )
          ) : null}
        </div>
        {saveMessage ? (
          <div
            style={{
              position: "absolute",
                bottom: "1.5rem",
                left: "50%",
                transform: "translateX(-50%)",
                padding: "0.65rem 1.25rem",
                borderRadius: "9999px",
                boxShadow: "0 12px 28px rgba(15, 23, 42, 0.12)",
                zIndex: 30,
                ...toastStyles,
              }}
              role={saveState === "error" ? "alert" : "status"}
            >
              {saveMessage}
            </div>
          ) : null}
          {isDeployModalOpen ? (
            <div
              role="presentation"
              onClick={handleCloseDeployModal}
              style={{
                position: "fixed",
                inset: 0,
                background: "rgba(15, 23, 42, 0.45)",
                display: "flex",
                alignItems: "center",
                justifyContent: "center",
                padding: "1.5rem",
                zIndex: 30,
              }}
            >
              <div
                role="dialog"
                aria-modal="true"
                aria-labelledby="deploy-dialog-title"
                onClick={(event) => event.stopPropagation()}
                style={{
                  width: "100%",
                  maxWidth: "460px",
                  background: "var(--surface-strong)",
                  borderRadius: "1rem",
                  boxShadow: "var(--shadow-card)",
                  padding: "1.75rem",
                  display: "flex",
                  flexDirection: "column",
                  gap: "1.25rem",
                }}
              >
                <div style={{ display: "flex", flexDirection: "column", gap: "0.5rem" }}>
                  <h2
                    id="deploy-dialog-title"
                    style={{
                      fontSize: "1.35rem",
                      fontWeight: 700,
                      color: "var(--color-text-strong)",
                      margin: 0,
                    }}
                  >
                    {deployModalTitle}
                  </h2>
                  <p style={{ margin: 0, color: "var(--text-muted)", lineHeight: 1.45 }}>
                    {deployModalDescription}
                  </p>
                  {versionSummaryForPromotion ? (
                    <div
                      style={{
                        display: "inline-flex",
                        alignItems: "center",
                        gap: "0.5rem",
                        fontWeight: 600,
                        color: "var(--text-color)",
                      }}
                    >
                      <span
                        style={{ padding: "0.25rem 0.5rem", background: "#e2e8f0", borderRadius: "999px" }}
                      >
                        {deployModalSourceLabel}
                      </span>
                      <span aria-hidden="true">→</span>
                      <span
                        style={{ padding: "0.25rem 0.5rem", background: "#dcfce7", borderRadius: "999px" }}
                      >
                        {deployModalTargetLabel}
                      </span>
                    </div>
                  ) : null}
                </div>
                <label
                  style={{
                    display: "flex",
                    alignItems: "center",
                    gap: "0.6rem",
                    fontWeight: 600,
                    color: "var(--text-color)",
                  }}
                >
                  <input
                    type="checkbox"
                    checked={deployToProduction}
                    onChange={(event) => setDeployToProduction(event.target.checked)}
                    disabled={isDeploying}
                    style={{ width: "1.2rem", height: "1.2rem" }}
                  />
                  {t("workflowBuilder.deploy.modal.productionToggle")}
                </label>
                <div style={{ display: "flex", justifyContent: "flex-end", gap: "0.75rem" }}>
                  <button
                    type="button"
                    onClick={handleCloseDeployModal}
                    disabled={isDeploying}
                    style={{
                      padding: "0.6rem 1.2rem",
                      borderRadius: "0.75rem",
                      border: "1px solid var(--surface-border)",
                      background: "var(--surface-strong)",
                      color: "var(--text-color)",
                      fontWeight: 600,
                      cursor: isDeploying ? "not-allowed" : "pointer",
                      opacity: isDeploying ? 0.5 : 1,
                    }}
                  >
                    {t("workflowBuilder.deploy.modal.action.cancel")}
                  </button>
                  <button
                    type="button"
                    onClick={handleConfirmDeploy}
                    disabled={isPrimaryActionDisabled}
                    style={{
                      padding: "0.6rem 1.2rem",
                      borderRadius: "0.75rem",
                      border: "none",
                      background: "#2563eb",
                      color: "#fff",
                      fontWeight: 700,
                      cursor: isPrimaryActionDisabled ? "not-allowed" : "pointer",
                      opacity: isPrimaryActionDisabled ? 0.7 : 1,
                    }}
                  >
                    {deployModalPrimaryLabel}
                  </button>
                </div>
              </div>
            </div>
          ) : null}
        </div>
      </ReactFlowProvider>
  );
};

export default WorkflowBuilderPage;<|MERGE_RESOLUTION|>--- conflicted
+++ resolved
@@ -174,12 +174,9 @@
   zoom: number;
 };
 
-<<<<<<< HEAD
 const isValidNodeKind = (value: string): value is NodeKind =>
   Object.prototype.hasOwnProperty.call(NODE_COLORS, value);
-=======
 const isAgentKind = (kind: NodeKind): boolean => kind === "agent" || kind === "voice_agent";
->>>>>>> 4f0030aa
 
 type WorkflowViewportListResponse = {
   viewports: WorkflowViewportRecord[];
