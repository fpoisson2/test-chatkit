--- conflicted
+++ resolved
@@ -379,12 +379,9 @@
     setLoadError,
     setHostedLoading,
     setHostedError,
-<<<<<<< HEAD
-=======
     setWorkflows: setWorkflowsContext,
     setHostedWorkflows: setHostedWorkflowsContext,
     setSelectedWorkflowId: setSelectedWorkflowIdContext,
->>>>>>> 7f436131
   } = useWorkflowContext();
 
   const decorateNode = useCallback(
