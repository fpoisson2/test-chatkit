<<<<<<< HEAD
import React, { Fragment, useMemo, useState, useEffect } from 'react';
=======
import React, { Fragment, useCallback, useMemo, useState } from 'react';
>>>>>>> 47457844
import ReactMarkdown from 'react-markdown';
import { renderWidgetIcon } from '../../components/widgetIcons';
import type {
  ActionConfig,
  BadgeWidget,
  BoxWidget,
  ButtonWidget,
  CaptionWidget,
  CardWidget,
  CheckboxWidget,
  ColWidget,
  DatePickerWidget,
  DividerWidget,
  FormWidget,
  IconWidget,
  ImageWidget,
  InputWidget,
  LabelWidget,
  ListViewItem,
  ListViewWidget,
  MarkdownWidget,
  RadioGroupWidget,
  RowWidget,
  SelectWidget,
  SpacerWidget,
  TextWidget,
  TextareaWidget,
  TitleWidget,
  TransitionWidget,
  WidgetComponent,
  WidgetRoot,
  VoiceSessionWidget,
  VoiceSessionWidgetContext,
} from '../types';

type BoxLike = BoxWidget | RowWidget | ColWidget | FormWidget | WidgetRoot;

type WidgetNode = WidgetComponent | WidgetRoot | TransitionWidget | ListViewItem;

/**
 * Component to display images with Blob URL conversion to avoid 414 errors
 */
function ImageWithBlobUrl({ src, alt = '', className = '', style = {} }: { src: string; alt?: string; className?: string; style?: React.CSSProperties }): JSX.Element | null {
  const [blobUrl, setBlobUrl] = useState<string>('');

  useEffect(() => {
    let objectUrl: string | null = null;

    if (src.startsWith('data:')) {
      // Convert data URL to blob to avoid 414 errors with very long URLs
      try {
        const parts = src.split(',');
        const mimeMatch = parts[0].match(/:(.*?);/);
        const mime = mimeMatch ? mimeMatch[1] : '';
        const bstr = atob(parts[1]);
        const n = bstr.length;
        const u8arr = new Uint8Array(n);
        for (let i = 0; i < n; i++) {
          u8arr[i] = bstr.charCodeAt(i);
        }
        const blob = new Blob([u8arr], { type: mime });
        objectUrl = URL.createObjectURL(blob);
        setBlobUrl(objectUrl);
      } catch (err) {
        console.error('[WidgetRenderer] Failed to convert data URL to blob:', err);
      }
    } else {
      setBlobUrl(src);
    }

    return () => {
      if (objectUrl && objectUrl.startsWith('blob:')) {
        URL.revokeObjectURL(objectUrl);
      }
    };
  }, [src]);

  if (!blobUrl) return null;

  return <img src={blobUrl} alt={alt} className={className} style={style} />;
}

const DEFAULT_BORDER_COLOR = 'rgba(148, 163, 184, 0.38)';

const radiusMap: Record<string, string> = {
  '2xs': '6px',
  xs: '8px',
  sm: '10px',
  md: '14px',
  lg: '18px',
  xl: '22px',
  '2xl': '26px',
  '3xl': '32px',
  '4xl': '40px',
  full: '9999px',
  '100%': '100%',
  none: '0px',
};

const buttonIconSizeMap: Record<NonNullable<ButtonWidget['iconSize']>, string> = {
  sm: '0.9rem',
  md: '1rem',
  lg: '1.1rem',
  xl: '1.25rem',
  '2xl': '1.4rem',
};

const isRecord = (value: unknown): value is Record<string, unknown> =>
  Boolean(value) && typeof value === 'object' && !Array.isArray(value);

const formatSpacing = (value: unknown): string | undefined => {
  if (typeof value === 'number') {
    return `calc(var(--spacing, 4px) * ${value})`;
  }
  if (typeof value === 'string') {
    return value;
  }
  return undefined;
};

const formatDimension = (value: unknown): string | undefined => {
  if (typeof value === 'number') {
    return `${value}px`;
  }
  if (typeof value === 'string') {
    return value;
  }
  return undefined;
};

const formatRadius = (value: unknown): string | undefined => {
  if (typeof value === 'number') {
    return `${value}px`;
  }
  if (typeof value !== 'string') {
    return undefined;
  }
  return radiusMap[value] ?? value;
};

const applySpacing = (
  target: React.CSSProperties,
  prefix: 'padding' | 'margin',
  spacing: unknown,
) => {
  if (!spacing) {
    return;
  }
  if (typeof spacing === 'number' || typeof spacing === 'string') {
    target[prefix] = formatSpacing(spacing);
    return;
  }
  if (!isRecord(spacing)) {
    return;
  }
  const { top, right, bottom, left, x, y } = spacing as Record<string, unknown>;
  const xValue = formatSpacing(x);
  const yValue = formatSpacing(y);
  const topValue = formatSpacing(top) ?? yValue;
  const bottomValue = formatSpacing(bottom) ?? yValue;
  const leftValue = formatSpacing(left) ?? xValue;
  const rightValue = formatSpacing(right) ?? xValue;
  if (topValue) {
    target[`${prefix}Top`] = topValue;
  }
  if (rightValue) {
    target[`${prefix}Right`] = rightValue;
  }
  if (bottomValue) {
    target[`${prefix}Bottom`] = bottomValue;
  }
  if (leftValue) {
    target[`${prefix}Left`] = leftValue;
  }
};

const toThemeColor = (value: unknown): string | undefined => {
  if (!value) {
    return undefined;
  }
  if (typeof value === 'string') {
    return value;
  }
  if (isRecord(value)) {
    const light = value.light;
    return typeof light === 'string' ? light : undefined;
  }
  return undefined;
};

const formatBorderValue = (value: unknown): string | undefined => {
  if (typeof value === 'number') {
    return `${value}px solid ${DEFAULT_BORDER_COLOR}`;
  }
  if (!isRecord(value)) {
    return undefined;
  }
  const size = typeof value.size === 'number' ? value.size : undefined;
  if (typeof size !== 'number') {
    return undefined;
  }
  const style = typeof value.style === 'string' ? value.style : 'solid';
  const colorCandidate = value.color;
  const color =
    toThemeColor(colorCandidate) ??
    (typeof colorCandidate === 'string' ? colorCandidate : DEFAULT_BORDER_COLOR);
  return `${size}px ${style} ${color}`;
};

const applyBorderStyles = (styles: React.CSSProperties, border: unknown) => {
  if (!border) {
    return;
  }
  const apply = (property: keyof React.CSSProperties, value: unknown) => {
    const formatted = formatBorderValue(value);
    if (formatted) {
      styles[property] = formatted;
    }
  };

  if (typeof border === 'number' || (isRecord(border) && typeof border.size === 'number')) {
    const formatted = formatBorderValue(border);
    if (formatted) {
      styles.border = formatted;
    }
    return;
  }

  if (!isRecord(border)) {
    return;
  }

  const segments = border as Record<string, unknown>;
  if (segments.x !== undefined) {
    const formatted = formatBorderValue(segments.x);
    if (formatted) {
      styles.borderLeft = formatted;
      styles.borderRight = formatted;
    }
  }
  if (segments.y !== undefined) {
    const formatted = formatBorderValue(segments.y);
    if (formatted) {
      styles.borderTop = formatted;
      styles.borderBottom = formatted;
    }
  }

  apply('borderTop', segments.top);
  apply('borderRight', segments.right);
  apply('borderBottom', segments.bottom);
  apply('borderLeft', segments.left);
};

const applyBlockProps = (styles: React.CSSProperties, props: Record<string, unknown>) => {
  if (props.height !== undefined) {
    const formatted = formatDimension(props.height);
    if (formatted) {
      styles.height = formatted;
    }
  }
  if (props.width !== undefined) {
    const formatted = formatDimension(props.width);
    if (formatted) {
      styles.width = formatted;
    }
  }
  if (props.size !== undefined) {
    const formatted = formatDimension(props.size);
    if (formatted) {
      styles.width = formatted;
      styles.height = formatted;
    }
  }
  if (props.minHeight !== undefined) {
    const formatted = formatDimension(props.minHeight);
    if (formatted) {
      styles.minHeight = formatted;
    }
  }
  if (props.minWidth !== undefined) {
    const formatted = formatDimension(props.minWidth);
    if (formatted) {
      styles.minWidth = formatted;
    }
  }
  if (props.minSize !== undefined) {
    const formatted = formatDimension(props.minSize);
    if (formatted) {
      styles.minWidth = formatted;
      styles.minHeight = formatted;
    }
  }
  if (props.maxHeight !== undefined) {
    const formatted = formatDimension(props.maxHeight);
    if (formatted) {
      styles.maxHeight = formatted;
    }
  }
  if (props.maxWidth !== undefined) {
    const formatted = formatDimension(props.maxWidth);
    if (formatted) {
      styles.maxWidth = formatted;
    }
  }
  if (props.maxSize !== undefined) {
    const formatted = formatDimension(props.maxSize);
    if (formatted) {
      styles.maxWidth = formatted;
      styles.maxHeight = formatted;
    }
  }
  if (props.aspectRatio !== undefined) {
    if (typeof props.aspectRatio === 'number') {
      styles.aspectRatio = `${props.aspectRatio}`;
    } else if (typeof props.aspectRatio === 'string') {
      styles.aspectRatio = props.aspectRatio;
    }
  }
  if (props.radius !== undefined) {
    const formatted = formatRadius(props.radius);
    if (formatted) {
      styles.borderRadius = formatted;
    }
  }
  if (props.margin !== undefined) {
    applySpacing(styles, 'margin', props.margin);
  }
};

const applyBoxStyles = (box: BoxLike): React.CSSProperties => {
  const styles: React.CSSProperties = {
    display: 'flex',
    flexDirection: box.type === 'Row' ? 'row' : 'column',
  };
  applyBlockProps(styles, box as unknown as Record<string, unknown>);

  if ('direction' in box && box.direction) {
    styles.flexDirection = box.direction === 'row' ? 'row' : 'column';
  }
  if ('align' in box && box.align) {
    styles.alignItems = box.align === 'start' ? 'flex-start' : box.align === 'end' ? 'flex-end' : box.align;
  }
  if ('justify' in box && box.justify) {
    styles.justifyContent =
      box.justify === 'start'
        ? 'flex-start'
        : box.justify === 'end'
          ? 'flex-end'
          : box.justify;
  }
  if ('wrap' in box && box.wrap) {
    styles.flexWrap = box.wrap;
  }
  if ('flex' in box && box.flex !== undefined) {
    styles.flex = box.flex as number | string;
  }
  if ('gap' in box && box.gap !== undefined) {
    const formatted = formatSpacing(box.gap);
    if (formatted) {
      styles.gap = formatted;
    }
  }
  if ('padding' in box && box.padding !== undefined) {
    applySpacing(styles, 'padding', box.padding);
  }
  if ('background' in box && box.background) {
    const background = toThemeColor(box.background) ?? (typeof box.background === 'string' ? box.background : undefined);
    if (background) {
      styles.background = background;
    }
  }
  if ('border' in box && box.border !== undefined) {
    applyBorderStyles(styles, box.border);
  }
  return styles;
};

const WidgetContextProvider = React.createContext<WidgetContext>({});

export interface WidgetContext {
  onAction?: (action: ActionConfig) => void;
  onFormData?: (data: FormData) => void;
  voiceSession?: VoiceSessionWidgetContext;
}

export const useWidgetContext = () => React.useContext(WidgetContextProvider);

const renderUnsupported = (type: string) => (
  <div className="alert alert-warning text-sm">Widget non pris en charge : {type}</div>
);

const formatVoiceTimestamp = (timestamp?: number) => {
  if (!timestamp) {
    return '';
  }
  return new Date(timestamp).toLocaleTimeString(undefined, {
    hour: '2-digit',
    minute: '2-digit',
    second: '2-digit',
  });
};

const VoiceSessionPanel = ({ widget, context }: { widget: VoiceSessionWidget; context: WidgetContext }) => {
  const voice = context.voiceSession;
  const [isStarting, setIsStarting] = useState(false);

  const statusLabel = useMemo(() => {
    if (!voice) {
      return 'Indisponible';
    }
    switch (voice.status) {
      case 'connecting':
        return 'Connexion en cours';
      case 'connected':
        return voice.isListening ? 'En écoute' : 'Connecté';
      case 'error':
        return 'Erreur';
      default:
        return 'En veille';
    }
  }, [voice]);

  const handleStart = useCallback(async () => {
    console.log('[VoiceSessionWidget] handleStart called', {
      hasVoice: !!voice,
      hasStartFunction: !!voice?.startVoiceSession,
      threadId: voice?.threadId,
      status: voice?.status,
    });
    if (!voice?.startVoiceSession) {
      console.warn('[VoiceSessionWidget] No startVoiceSession function available');
      return;
    }
    setIsStarting(true);
    try {
      console.log('[VoiceSessionWidget] Calling startVoiceSession...');
      await voice.startVoiceSession();
      console.log('[VoiceSessionWidget] startVoiceSession completed');
    } catch (error) {
      console.error('[VoiceSessionWidget] Error starting voice session', error);
      if (import.meta.env.DEV) {
        console.error('[VoiceSessionWidget] Impossible de démarrer la session vocale', error);
      }
    } finally {
      setIsStarting(false);
    }
  }, [voice]);

  const handleStop = useCallback(() => {
    voice?.interruptSession?.();
    voice?.stopVoiceSession?.();
  }, [voice]);

  if (!voice) {
    return (
      <div className="alert alert-warning text-sm">
        Le contexte vocal n'est pas disponible pour ce widget.
      </div>
    );
  }

  const startDisabled =
    isStarting || voice.status === 'connecting' || voice.status === 'connected' || !voice.startVoiceSession || !voice.threadId;
  const stopDisabled = (voice.status === 'idle' && !voice.isListening) || voice.status === 'error';

  const transcriptContent = (() => {
    if (!(widget.showTranscripts ?? true)) {
      return null;
    }

    if (voice.transcripts.length === 0) {
      return <p className="text-sm text-secondary">Aucune transcription disponible pour le moment.</p>;
    }

    return (
      <ul className="space-y-2">
        {voice.transcripts.map((entry) => (
          <li key={entry.id} className="rounded-lg border border-slate-200 bg-white/60 p-3 dark:border-slate-700 dark:bg-slate-900/40">
            <div className="flex flex-wrap items-center justify-between gap-2 text-xs text-secondary">
              <span className="font-semibold">
                {entry.role === 'assistant' ? 'Assistant' : 'Utilisateur'}
              </span>
              <span>{formatVoiceTimestamp(entry.timestamp)}</span>
              {entry.status ? (
                <span className="badge badge-soft-secondary capitalize">{entry.status.replace('_', ' ')}</span>
              ) : null}
            </div>
            <p className="mt-1 whitespace-pre-wrap text-sm leading-relaxed">{entry.text}</p>
          </li>
        ))}
      </ul>
    );
  })();

  return (
    <section className="flex flex-col gap-3">
      <header className="flex flex-wrap items-start justify-between gap-4">
        <div className="space-y-1">
          <h3 className="text-lg font-semibold">{widget.title ?? 'Session vocale'}</h3>
          <p className="text-sm text-secondary">
            {!voice.threadId
              ? "Envoyez un premier message pour démarrer une session vocale."
              : (widget.description ?? "Contrôlez l'écoute et consultez les transcriptions en temps réel.")}
          </p>
        </div>
        <div className="flex items-center gap-2">
          <button
            className="btn btn-primary btn-sm"
            type="button"
            disabled={startDisabled}
            onClick={handleStart}
          >
            {isStarting ? 'Connexion…' : widget.startLabel ?? 'Démarrer'}
          </button>
          <button
            className="btn btn-ghost btn-sm"
            type="button"
            disabled={stopDisabled}
            onClick={handleStop}
          >
            {widget.stopLabel ?? 'Arrêter'}
          </button>
        </div>
      </header>

      <div className="flex flex-wrap items-center gap-2 text-sm">
        <span className="badge badge-soft-info">{statusLabel}</span>
        {voice.status === 'connected' ? (
          <span className="badge badge-soft-success">{voice.isListening ? 'En écoute' : 'Pause'}</span>
        ) : null}
      </div>

      {voice.transportError ? (
        <div className="alert alert-danger text-sm" role="status">
          {voice.transportError}
        </div>
      ) : null}

      {transcriptContent}
    </section>
  );
};

const renderStatus = (status?: { text: string; icon?: string; favicon?: string; frame?: boolean }) => {
  if (!status) return null;
  return (
    <div className="widget-status flex items-center gap-2 text-sm text-secondary">
      {status.favicon ? <img src={status.favicon} alt="favicon" className="h-4 w-4" /> : null}
      {status.icon ? renderWidgetIcon(status.icon as any) : null}
      <span>{status.text}</span>
    </div>
  );
};

const renderText = (component: TextWidget) => {
  const classNames: string[] = [];
  const style: React.CSSProperties = {};

  if (component.weight === 'bold') {
    classNames.push('font-bold');
  } else if (component.weight === 'semibold') {
    classNames.push('font-semibold');
  } else if (component.weight === 'medium') {
    classNames.push('font-medium');
  } else if (component.weight === 'normal') {
    classNames.push('font-normal');
  }

  if (component.italic) {
    classNames.push('italic');
  }

  if (component.size === '3xs') {
    style.fontSize = 'var(--font-text-3xs-size, 0.5rem)';
    style.lineHeight = 'var(--font-text-3xs-line-height, 0.75rem)';
  } else if (component.size === '2xs') {
    style.fontSize = 'var(--font-text-2xs-size, 0.625rem)';
    style.lineHeight = 'var(--font-text-2xs-line-height, 0.875rem)';
  } else if (component.size === 'xs') {
    classNames.push('text-xs');
  } else if (component.size === 'sm') {
    classNames.push('text-sm');
  } else if (component.size === 'md') {
    classNames.push('text-base');
  } else if (component.size === 'lg') {
    classNames.push('text-lg');
  } else if (component.size === 'xl') {
    classNames.push('text-xl');
  }

  if (component.textAlign === 'center') {
    classNames.push('text-center');
  } else if (component.textAlign === 'end') {
    classNames.push('text-right');
  } else if (component.textAlign === 'start') {
    classNames.push('text-left');
  }

  if (component.color) {
    if (typeof component.color === 'string') {
      const semanticColors = ['prose', 'primary', 'emphasis', 'secondary', 'tertiary', 'success', 'warning', 'danger'];
      if (semanticColors.includes(component.color)) {
        classNames.push(`text-${component.color}`);
      } else if (component.color.startsWith('alpha-')) {
        style.color = `var(--${component.color})`;
      } else if (/^(red|blue|green|yellow|purple|pink|gray|orange|teal|cyan|indigo)-\d{2,3}$/.test(component.color)) {
        style.color = `var(--${component.color})`;
      } else {
        const color = toThemeColor(component.color);
        style.color = color ?? component.color;
      }
    } else {
      const color = toThemeColor(component.color);
      if (color) {
        style.color = color;
      }
    }
  }

  if (component.width) {
    style.width = typeof component.width === 'number' ? `${component.width}px` : component.width;
  }

  return (
    <p className={classNames.join(' ')} style={style}>
      {component.value}
    </p>
  );
};

const renderTitle = (component: TitleWidget) => {
  const classNames: string[] = [];

  if (component.weight === 'bold') {
    classNames.push('font-bold');
  } else if (component.weight === 'semibold') {
    classNames.push('font-semibold');
  } else if (component.weight === 'medium') {
    classNames.push('font-medium');
  } else if (component.weight === 'normal') {
    classNames.push('font-normal');
  } else {
    classNames.push('font-semibold');
  }

  if (component.size === 'xs') {
    classNames.push('text-xs');
  } else if (component.size === 'sm') {
    classNames.push('text-sm');
  } else if (component.size === 'md') {
    classNames.push('text-base');
  } else if (component.size === 'lg') {
    classNames.push('text-lg');
  } else if (component.size === 'xl') {
    classNames.push('text-xl');
  } else if (component.size === '2xl') {
    classNames.push('text-2xl');
  } else if (component.size === '3xl') {
    classNames.push('text-3xl');
  } else if (component.size === '4xl') {
    classNames.push('text-4xl');
  } else if (component.size === '5xl') {
    classNames.push('text-5xl');
  } else {
    classNames.push('text-base');
  }

  const style: React.CSSProperties = {};

  if (component.textAlign === 'center') {
    classNames.push('text-center');
  } else if (component.textAlign === 'end') {
    classNames.push('text-right');
  } else if (component.textAlign === 'start') {
    classNames.push('text-left');
  }

  if (component.color) {
    if (typeof component.color === 'string') {
      const semanticColors = ['prose', 'primary', 'emphasis', 'secondary', 'tertiary', 'success', 'warning', 'danger'];
      if (semanticColors.includes(component.color)) {
        classNames.push(`text-${component.color}`);
      } else if (component.color.startsWith('alpha-')) {
        style.color = `var(--${component.color})`;
      } else if (/^(red|blue|green|yellow|purple|pink|gray|orange|teal|cyan|indigo)-\d{2,3}$/.test(component.color)) {
        style.color = `var(--${component.color})`;
      } else {
        const color = toThemeColor(component.color);
        style.color = color ?? component.color;
      }
    } else {
      const color = toThemeColor(component.color);
      if (color) {
        style.color = color;
      }
    }
  }

  return (
    <h3 className={classNames.join(' ')} style={style}>
      {component.value}
    </h3>
  );
};

const renderCaption = (component: CaptionWidget) => {
  const classNames = ['text-sm', 'text-secondary'];
  const style: React.CSSProperties = {};

  if (component.textAlign === 'center') {
    classNames.push('text-center');
  } else if (component.textAlign === 'end') {
    classNames.push('text-right');
  } else if (component.textAlign === 'start') {
    classNames.push('text-left');
  }

  if (component.color) {
    if (typeof component.color === 'string') {
      const color = toThemeColor(component.color) ?? component.color;
      style.color = color;
    } else {
      const color = toThemeColor(component.color);
      if (color) style.color = color;
    }
  }

  return (
    <p className={classNames.join(' ')} style={style}>
      {component.value}
    </p>
  );
};

const renderBadge = (component: BadgeWidget) => {
  const classNames = ['badge'];

  if (component.variant === 'outline') {
    classNames.push('badge-outline');
  } else if (component.variant === 'soft') {
    classNames.push('badge-soft');
  }

  if (component.color) {
    classNames.push(`badge-${component.color}`);
  }
  if (component.size === 'sm') {
    classNames.push('badge-sm');
  } else if (component.size === 'lg') {
    classNames.push('badge-lg');
  }
  if (component.pill) {
    classNames.push('badge-pill');
  }
  return <span className={classNames.join(' ')}>{component.label}</span>;
};

const renderMarkdown = (component: MarkdownWidget) => (
  <div className="prose prose-sm">
    <ReactMarkdown>{component.value}</ReactMarkdown>
  </div>
);

const renderButton = (component: ButtonWidget, context: WidgetContext) => {
  const classNames = ['btn'];

  if (component.style === 'secondary') {
    classNames.push('btn-secondary');
  } else {
    classNames.push('btn-primary');
  }

  if (component.variant === 'outline') {
    classNames.push('btn-outline');
  } else if (component.variant === 'ghost') {
    classNames.push('btn-ghost');
  }

  if (component.color === 'danger' || component.color === 'red') {
    classNames.push('btn-danger');
  } else if (component.color === 'success' || component.color === 'green') {
    classNames.push('btn-success');
  }

  if (component.size === 'sm') {
    classNames.push('btn-sm');
  } else if (component.size === 'lg') {
    classNames.push('btn-lg');
  }

  if (component.block || component.uniform) {
    classNames.push('w-full');
  }

  const iconStyle = component.iconSize ? { fontSize: buttonIconSizeMap[component.iconSize] } : undefined;
  return (
    <button
      className={classNames.join(' ')}
      type={component.submit ? 'submit' : 'button'}
      disabled={component.disabled}
      aria-disabled={component.disabled ?? false}
      onClick={() => component.onClickAction && context.onAction?.(component.onClickAction)}
    >
      {component.iconStart ? (
        <span className="btn-icon" style={iconStyle} aria-hidden>
          {renderWidgetIcon(component.iconStart)}
        </span>
      ) : null}
      <span>{component.label ?? 'Bouton'}</span>
      {component.iconEnd ? (
        <span className="btn-icon" style={iconStyle} aria-hidden>
          {renderWidgetIcon(component.iconEnd)}
        </span>
      ) : null}
    </button>
  );
};

const renderImage = (component: ImageWidget) => {
  const style: React.CSSProperties = {};
  const props = component as unknown as Record<string, unknown>;

  if (props.size !== undefined) {
    const formatted = formatDimension(props.size);
    if (formatted) {
      style.width = formatted;
      style.height = formatted;
    }
  } else {
    if (props.width !== undefined) {
      const formatted = formatDimension(props.width);
      if (formatted) {
        style.width = formatted;
      }
    }
    if (props.height !== undefined) {
      const formatted = formatDimension(props.height);
      if (formatted) {
        style.height = formatted;
      }
    }
  }

  if (component.radius) {
    const formatted = formatRadius(component.radius);
    if (formatted) {
      style.borderRadius = formatted;
    }
  }

  return (
    <ImageWithBlobUrl
      src={component.src}
      alt={component.alt ?? 'Image de widget'}
      style={style}
      className="object-cover"
    />
  );
};

const renderIcon = (component: IconWidget) => {
  const style: React.CSSProperties = {};
  const props = component as unknown as Record<string, unknown>;
  if (props.size !== undefined) {
    const formatted = formatDimension(props.size);
    if (formatted) {
      style.fontSize = formatted;
      style.width = formatted;
      style.height = formatted;
    }
  }
  if (props.color) {
    style.color = typeof props.color === 'string' ? props.color : toThemeColor(props.color);
  }
  return <span style={style}>{renderWidgetIcon(component.name)}</span>;
};

const renderDivider = (component: DividerWidget) => {
  const style: React.CSSProperties = {
    borderColor: component.color ? toThemeColor(component.color) ?? (component.color as string) : undefined,
  };
  if (component.size !== undefined) {
    const formatted = formatDimension(component.size);
    if (formatted) {
      style.borderWidth = formatted;
    }
  }
  const classNames = ['w-full border-b border-gray-200'];
  if (component.flush) {
    classNames.push('my-0');
  } else if (component.spacing !== undefined) {
    const formatted = formatSpacing(component.spacing);
    if (formatted) {
      style.marginTop = formatted;
      style.marginBottom = formatted;
    }
  }
  return <hr className={classNames.join(' ')} style={style} />;
};

const renderCheckbox = (component: CheckboxWidget, context: WidgetContext) => (
  <label className="flex items-center gap-3">
    <input
      type="checkbox"
      name={component.name}
      defaultChecked={component.defaultChecked === 'true'}
      disabled={component.disabled}
      required={component.required}
      onChange={() => component.onChangeAction && context.onAction?.(component.onChangeAction)}
    />
    <span>{component.label ?? 'Case à cocher'}</span>
  </label>
);

const renderInput = (component: InputWidget) => (
  <input
    type={component.inputType ?? 'text'}
    name={component.name}
    defaultValue={component.defaultValue}
    placeholder={component.placeholder}
    required={component.required}
    pattern={component.pattern}
    disabled={component.disabled}
    className="input"
  />
);

const renderTextarea = (component: TextareaWidget) => (
  <textarea
    name={component.name}
    defaultValue={component.defaultValue}
    placeholder={component.placeholder}
    required={component.required}
    disabled={component.disabled}
    rows={component.rows ?? 3}
    className="textarea"
  />
);

const renderSelect = (component: SelectWidget, context: WidgetContext) => (
  <select
    name={component.name}
    defaultValue={component.defaultValue}
    disabled={component.disabled}
    className="select"
    onChange={() => component.onChangeAction && context.onAction?.(component.onChangeAction)}
  >
    {component.placeholder ? <option value="">{component.placeholder}</option> : null}
    {(component.options ?? []).map((option) => (
      <option key={option.value} value={option.value} disabled={option.disabled}>
        {option.label}
      </option>
    ))}
  </select>
);

const renderDatePicker = (component: DatePickerWidget, context: WidgetContext) => (
  <input
    type="date"
    name={component.name}
    defaultValue={component.defaultValue}
    min={component.min}
    max={component.max}
    placeholder={component.placeholder}
    disabled={component.disabled}
    className="input"
    onChange={() => component.onChangeAction && context.onAction?.(component.onChangeAction)}
  />
);

const renderLabel = (component: LabelWidget) => (
  <label className="form-label" htmlFor={component.name}>
    {component.label ?? component.name}
  </label>
);

const renderRadioGroup = (component: RadioGroupWidget, context: WidgetContext) => (
  <div className="flex flex-col gap-2" role="radiogroup" aria-label={component.name}>
    {(component.options ?? []).map((option) => (
      <label key={option.value} className="flex items-center gap-2">
        <input
          type="radio"
          name={component.name}
          value={option.value}
          defaultChecked={option.default}
          disabled={option.disabled}
          onChange={() => component.onChangeAction && context.onAction?.(component.onChangeAction)}
        />
        <span>{option.label}</span>
      </label>
    ))}
  </div>
);

const renderForm = (box: FormWidget, context: WidgetContext) => {
  const styles = applyBoxStyles(box);
  return (
    <form
      className="flex flex-col gap-4"
      style={styles}
      onSubmit={(event) => {
        event.preventDefault();
        const formData = new FormData(event.currentTarget);
        context.onFormData?.(formData);
        if (box.onSubmitAction) {
          context.onAction?.(box.onSubmitAction);
        }
      }}
    >
      {renderChildren(Array.isArray(box.children) ? box.children : [], context)}
    </form>
  );
};

const renderListView = (listView: ListViewWidget, context: WidgetContext) => {
  const children = Array.isArray(listView.children) ? listView.children : [];
  const limited = typeof listView.limit === 'number' ? children.slice(0, listView.limit) : children;
  const wrapperClassNames = ['flex flex-col gap-3 p-4'];
  const wrapperStyles: React.CSSProperties = {};
  applyBlockProps(wrapperStyles, listView as unknown as Record<string, unknown>);

  return (
    <section className={wrapperClassNames.join(' ')} style={wrapperStyles} data-theme={listView.theme}>
      {renderStatus(listView.status)}
      <div className="flex flex-col gap-3">
        {limited.map((item, index) => {
          const entry = item as ListViewItem;
          const itemClassNames = ['flex flex-col gap-3 p-3'];
          if (entry.onClickAction) {
            itemClassNames.push('cursor-pointer hover:bg-surface-elevated rounded-lg transition-colors');
          }
          const itemStyles: React.CSSProperties = {};
          if (entry.align) {
            itemStyles.alignItems =
              entry.align === 'start'
                ? 'flex-start'
                : entry.align === 'end'
                  ? 'flex-end'
                  : entry.align;
          }
          if (entry.gap !== undefined) {
            const formatted = formatSpacing(entry.gap);
            if (formatted) {
              itemStyles.gap = formatted;
            }
          }
          return (
            <div
              key={index}
              className={itemClassNames.join(' ')}
              style={itemStyles}
              onClick={() => entry.onClickAction && context.onAction?.(entry.onClickAction)}
              role={entry.onClickAction ? 'button' : undefined}
              tabIndex={entry.onClickAction ? 0 : undefined}
            >
              {renderChildren(Array.isArray(entry.children) ? entry.children : [], context)}
            </div>
          );
        })}
      </div>
    </section>
  );
};

const renderCard = (card: CardWidget, context: WidgetContext) => {
  const styles: React.CSSProperties = {};
  applyBlockProps(styles, card as unknown as Record<string, unknown>);
  const background = card.background
    ? toThemeColor(card.background) ?? (typeof card.background === 'string' ? card.background : undefined)
    : undefined;
  if (background) {
    styles.background = background;
  }
  if (card.padding !== undefined) {
    (styles as any)['--card-body-padding'] = '0';
    applySpacing(styles, 'padding', card.padding);
  }
  const classNames = ['card'];

  if (card.size === 'sm') {
    classNames.push('card-sm');
  } else if (card.size === 'md') {
    classNames.push('card-md');
  } else if (card.size === 'lg') {
    classNames.push('card-lg');
  }

  return (
    <section className={classNames.join(' ')} style={styles} data-theme={card.theme}>
      {renderStatus(card.status)}
      <div className="card-body">
        {renderChildren(Array.isArray(card.children) ? card.children : [], context)}
      </div>
      {card.confirm || card.cancel ? (
        <div className="card-footer flex items-center gap-3 justify-end">
          {card.confirm ? renderButton({
            type: 'Button',
            label: card.confirm.label ?? 'Confirmer',
            style: 'primary',
          } as ButtonWidget, context) : null}
          {card.cancel ? renderButton({
            type: 'Button',
            label: card.cancel.label ?? 'Annuler',
            style: 'secondary',
          } as ButtonWidget, context) : null}
        </div>
      ) : null}
    </section>
  );
};

const renderBox = (node: BoxLike, context: WidgetContext) => {
  const styles = applyBoxStyles(node);
  return (
    <div className="flex" style={styles} data-theme={(node as any).theme}>
      {renderChildren(Array.isArray((node as any).children) ? (node as any).children : [], context)}
    </div>
  );
};

const renderBasicRoot = (root: WidgetRoot, context: WidgetContext) => {
  const styles = applyBoxStyles(root);
  return (
    <section className="p-4" style={styles} data-theme={root.theme}>
      {renderChildren(Array.isArray(root.children) ? root.children : [], context)}
    </section>
  );
};

const renderChildren = (children: WidgetNode[], context: WidgetContext): React.ReactNode => (
  <>
    {children.map((child, index) => (
      <Fragment key={(child as any).key || (child as any).id || `child-${index}`}>
        {renderNode(child, context)}
      </Fragment>
    ))}
  </>
);

const renderNode = (node: WidgetNode, context: WidgetContext): React.ReactNode => {
  if (!isRecord(node) || typeof node.type !== 'string') {
    return null;
  }

  // Support relaxed casing for widget types coming from templates or stored definitions
  const type = node.type;
  const normalizedType = type.toLowerCase();
  const resolvedType =
    normalizedType === 'voice_session' || normalizedType === 'voicesession' || normalizedType === 'voice'
      ? 'VoiceSession'
      : type;

  switch (resolvedType) {
    case 'Card':
      return renderCard(node as CardWidget, context);
    case 'Basic':
      return renderBasicRoot(node as WidgetRoot, context);
    case 'ListView':
      return renderListView(node as ListViewWidget, context);
    case 'Row':
    case 'Col':
    case 'Box':
      return renderBox(node as BoxLike & { children?: unknown[] }, context);
    case 'VoiceSession':
      return <VoiceSessionPanel widget={node as VoiceSessionWidget} context={context} />;
    case 'Form':
      return renderForm(node as FormWidget, context);
    case 'Text':
      return renderText(node as TextWidget);
    case 'Title':
      return renderTitle(node as TitleWidget);
    case 'Caption':
      return renderCaption(node as CaptionWidget);
    case 'Badge':
      return renderBadge(node as BadgeWidget);
    case 'Markdown':
      return renderMarkdown(node as MarkdownWidget);
    case 'Button':
      return renderButton(node as ButtonWidget, context);
    case 'Image':
      return renderImage(node as ImageWidget);
    case 'Icon':
      return renderIcon(node as IconWidget);
    case 'Divider':
      return renderDivider(node as DividerWidget);
    case 'Checkbox':
      return renderCheckbox(node as CheckboxWidget, context);
    case 'Input':
      return renderInput(node as InputWidget);
    case 'Textarea':
      return renderTextarea(node as TextareaWidget);
    case 'Select':
      return renderSelect(node as SelectWidget, context);
    case 'DatePicker':
      return renderDatePicker(node as DatePickerWidget, context);
    case 'Label':
      return renderLabel(node as LabelWidget);
    case 'RadioGroup':
      return renderRadioGroup(node as RadioGroupWidget, context);
    case 'Transition':
      return renderNode((node as TransitionWidget).children as WidgetNode, context);
    case 'Spacer':
      return <div className="h-4" />;
    case 'Chart':
      return <div className="alert alert-info text-sm">Les graphiques ne sont pas pris en charge en prévisualisation.</div>;
    default:
      return renderUnsupported(type);
  }
};

const normalizeDefinition = (definition: Record<string, unknown>): WidgetRoot | null => {
  if (!isRecord(definition) || typeof definition.type !== 'string') {
    return null;
  }
  return definition as WidgetRoot;
};

export { VoiceSessionPanel };

export interface WidgetRendererProps {
  widget: WidgetComponent | WidgetRoot;
  context?: WidgetContext;
}

export function WidgetRenderer({ widget, context = {} }: WidgetRendererProps): JSX.Element | null {
  const normalized = useMemo(() => normalizeDefinition(widget as Record<string, unknown>), [widget]);
  const contextValue = useMemo(() => context, [context]);

  if (!normalized) {
    console.warn('[WidgetRenderer] Invalid widget:', widget);
    return null;
  }

  return (
    <WidgetContextProvider.Provider value={contextValue}>
      {renderNode(normalized, contextValue) as JSX.Element}
    </WidgetContextProvider.Provider>
  );
}

export interface WidgetListRendererProps {
  widgets: (WidgetComponent | WidgetRoot)[];
  context?: WidgetContext;
}

export function WidgetListRenderer({ widgets, context = {} }: WidgetListRendererProps): JSX.Element {
  const contextValue = useMemo(() => context, [context]);
  return (
    <WidgetContextProvider.Provider value={contextValue}>
      <div className="widget-list">
        {widgets.map((child, index) => (
          <Fragment key={child.key || child.id || `widget-${index}`}>
            {renderNode(child, contextValue)}
          </Fragment>
        ))}
      </div>
    </WidgetContextProvider.Provider>
  );
}<|MERGE_RESOLUTION|>--- conflicted
+++ resolved
@@ -1,8 +1,4 @@
-<<<<<<< HEAD
-import React, { Fragment, useMemo, useState, useEffect } from 'react';
-=======
 import React, { Fragment, useCallback, useMemo, useState } from 'react';
->>>>>>> 47457844
 import ReactMarkdown from 'react-markdown';
 import { renderWidgetIcon } from '../../components/widgetIcons';
 import type {
