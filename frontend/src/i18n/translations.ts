--- conflicted
+++ resolved
@@ -118,20 +118,16 @@
   "Attribuez un nom unique (ex. approuve, rejeté). Laissez vide pour définir la branche par défaut.":
     "Attribuez un nom unique (ex. approuve, rejeté). Laissez vide pour définir la branche par défaut.",
   "Libellé affiché": "Libellé affiché",
-<<<<<<< HEAD
   "workflowBuilder.actions.importJson": "Importer un JSON",
-=======
   "workflowBuilder.save.autoSaveSuccess": "Modifications enregistrées automatiquement.",
   "workflowBuilder.save.draftDisplayName": "Brouillon",
   "workflowBuilder.save.failure": "Impossible d'enregistrer le workflow.",
   "workflowBuilder.save.failureWithStatus": "Échec de l'enregistrement ({{status}}).",
->>>>>>> a17395c5
   "workflowBuilder.actions.exportJson": "Exporter en JSON",
   "workflowBuilder.export.preparing": "Préparation de l'export…",
   "workflowBuilder.export.success": "Export JSON téléchargé.",
   "workflowBuilder.export.error": "Impossible d'exporter le workflow.",
   "workflowBuilder.export.errorWithStatus": "Impossible d'exporter le workflow (code {{status}}).",
-<<<<<<< HEAD
   "workflowBuilder.import.inProgress": "Import en cours…",
   "workflowBuilder.import.saving": "Importation du workflow…",
   "workflowBuilder.import.success": "Workflow importé avec succès.",
@@ -146,7 +142,6 @@
   "workflowBuilder.import.promptDisplayName": "Nom du workflow importé ?",
   "workflowBuilder.import.defaultVersionName": "Import du {{timestamp}}",
   "workflowBuilder.import.errorWithStatus": "Impossible d'importer le workflow (code {{status}}).",
-=======
   "workflowBuilder.deploy.missingTarget": "Aucune version sélectionnée à promouvoir.",
   "workflowBuilder.deploy.pendingChangesError": "Enregistrement requis avant le déploiement.",
   "workflowBuilder.deploy.promoting": "Promotion de la version sélectionnée…",
@@ -172,7 +167,6 @@
   "workflowBuilder.deploy.modal.action.cancel": "Annuler",
   "workflowBuilder.deploy.modal.action.publish": "Publier",
   "workflowBuilder.deploy.modal.action.deploy": "Déployer",
->>>>>>> a17395c5
 };
 
 const en: TranslationDictionary = {
@@ -281,20 +275,16 @@
   "Attribuez un nom unique (ex. approuve, rejeté). Laissez vide pour définir la branche par défaut.":
     "Give the branch a unique name (e.g. approve, reject). Leave it blank to set the default branch.",
   "Libellé affiché": "Display label",
-<<<<<<< HEAD
   "workflowBuilder.actions.importJson": "Import JSON",
-=======
   "workflowBuilder.save.autoSaveSuccess": "Changes saved automatically.",
   "workflowBuilder.save.draftDisplayName": "Draft",
   "workflowBuilder.save.failure": "Unable to save the workflow.",
   "workflowBuilder.save.failureWithStatus": "Save failed (status {{status}}).",
->>>>>>> a17395c5
   "workflowBuilder.actions.exportJson": "Export as JSON",
   "workflowBuilder.export.preparing": "Preparing export…",
   "workflowBuilder.export.success": "JSON export downloaded.",
   "workflowBuilder.export.error": "Unable to export the workflow.",
   "workflowBuilder.export.errorWithStatus": "Unable to export the workflow (status {{status}}).",
-<<<<<<< HEAD
   "workflowBuilder.import.inProgress": "Importing…",
   "workflowBuilder.import.saving": "Importing workflow…",
   "workflowBuilder.import.success": "Workflow imported successfully.",
@@ -309,7 +299,6 @@
   "workflowBuilder.import.promptDisplayName": "Name for the imported workflow?",
   "workflowBuilder.import.defaultVersionName": "Import on {{timestamp}}",
   "workflowBuilder.import.errorWithStatus": "Unable to import the workflow (status {{status}}).",
-=======
   "workflowBuilder.deploy.missingTarget": "No version available for promotion.",
   "workflowBuilder.deploy.pendingChangesError": "Saving changes is required before deployment.",
   "workflowBuilder.deploy.promoting": "Promoting the selected version…",
@@ -335,7 +324,6 @@
   "workflowBuilder.deploy.modal.action.cancel": "Cancel",
   "workflowBuilder.deploy.modal.action.publish": "Publish",
   "workflowBuilder.deploy.modal.action.deploy": "Deploy",
->>>>>>> a17395c5
 };
 
 export const translations: Translations = {
