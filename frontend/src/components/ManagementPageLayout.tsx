--- conflicted
+++ resolved
@@ -43,11 +43,7 @@
 
   return (
     <div className={styles.page}>
-<<<<<<< HEAD
-      {hideHeader ? null : (
-=======
       {shouldRenderHeader ? (
->>>>>>> 9c625f36
         <header className={styles.header}>
           {showSidebarButton ? (
             <button
@@ -62,34 +58,7 @@
             </button>
           ) : null}
 
-<<<<<<< HEAD
-          <div className={styles.headerMain}>
-            <h1 className={styles.title}>{title}</h1>
-            {subtitle ? <p className={styles.subtitle}>{subtitle}</p> : null}
-          </div>
-
-          {badge || actions ? (
-=======
-          {hasHeaderMain ? (
-            <div className={styles.headerMain}>
-              {title ? <h1 className={styles.title}>{title}</h1> : null}
-              {subtitle ? <p className={styles.subtitle}>{subtitle}</p> : null}
-            </div>
-          ) : null}
-
-          {hasHeaderAside ? (
->>>>>>> 9c625f36
-            <div className={styles.headerAside}>
-              {badge ? <span className={styles.badge}>{badge}</span> : null}
-              {actions ? <div className={styles.headerActions}>{actions}</div> : null}
-            </div>
-          ) : null}
-        </header>
-<<<<<<< HEAD
-      )}
-=======
       ) : null}
->>>>>>> 9c625f36
 
       <div className={styles.inner}>
         <div className={`${styles.content} ${contentWidthClassName[maxWidth]}`}>
