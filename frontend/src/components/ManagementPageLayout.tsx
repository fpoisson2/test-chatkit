import type { ReactNode } from "react";

import { useAppLayout } from "./AppLayout";

import styles from "./ManagementPageLayout.module.css";

type ContentWidth = "md" | "lg" | "full";

type ManagementPageLayoutProps = {
  title?: string;
  subtitle?: string;
  badge?: ReactNode;
  actions?: ReactNode;
  tabs?: ReactNode;
  toolbar?: ReactNode;
  children: ReactNode;
  maxWidth?: ContentWidth;
  hideHeader?: boolean;
};

const contentWidthClassName: Record<ContentWidth, string> = {
  md: styles.contentMd,
  lg: styles.contentLg,
  full: styles.contentFull,
};

export const ManagementPageLayout = ({
  title,
  subtitle,
  badge,
  actions,
  tabs,
  toolbar,
  children,
  maxWidth = "lg",
  hideHeader = false,
}: ManagementPageLayoutProps) => {
  const { openSidebar, isDesktopLayout, isSidebarOpen } = useAppLayout();
  const showSidebarButton = !isDesktopLayout || !isSidebarOpen;
<<<<<<< HEAD
  const showHeaderMain = Boolean(title) || Boolean(subtitle);

  return (
    <div className={styles.page}>
      <header className={styles.header}>
        {showSidebarButton ? (
          <button
            type="button"
            onClick={openSidebar}
            className={styles.menuButton}
            aria-label="Ouvrir la navigation générale"
          >
            <svg width="18" height="18" viewBox="0 0 20 20" fill="none" aria-hidden="true">
              <path
                d="M3 5h14M3 10h14M3 15h14"
                stroke="currentColor"
                strokeWidth="1.8"
                strokeLinecap="round"
              />
            </svg>
          </button>
        ) : null}

        {showHeaderMain ? (
          <div className={styles.headerMain}>
            {title ? <h1 className={styles.title}>{title}</h1> : null}
            {subtitle ? <p className={styles.subtitle}>{subtitle}</p> : null}
          </div>
        ) : null}
=======
  const hasHeaderMain = Boolean(title || subtitle);
  const hasHeaderAside = Boolean(badge || actions);
  const shouldRenderHeader =
    !hideHeader && (showSidebarButton || hasHeaderMain || hasHeaderAside);
  const headerClassName = `${styles.header} ${
    hasHeaderMain ? styles.headerWithMain : styles.headerWithoutMain
  }`;

  return (
    <div className={styles.page}>
      {shouldRenderHeader ? (
        <header className={headerClassName}>
          {showSidebarButton ? (
            <button
              type="button"
              onClick={openSidebar}
              className={styles.menuButton}
              aria-label="Ouvrir la navigation générale"
            >
              <svg width="18" height="18" viewBox="0 0 20 20" fill="none" aria-hidden="true">
                <path d="M3 5h14M3 10h14M3 15h14" stroke="#0f172a" strokeWidth="1.8" strokeLinecap="round" />
              </svg>
            </button>
          ) : null}

          {hasHeaderMain ? (
            <div className={styles.headerMain}>
              {title ? <h1 className={styles.title}>{title}</h1> : null}
              {subtitle ? <p className={styles.subtitle}>{subtitle}</p> : null}
            </div>
          ) : null}
>>>>>>> a8a6d00a

          {hasHeaderAside ? (
            <div className={styles.headerAside}>
              {badge ? <div className={styles.badge}>{badge}</div> : null}
              {actions ? <div className={styles.headerActions}>{actions}</div> : null}
            </div>
          ) : null}
        </header>
      ) : null}

      <div className={styles.inner}>
        <div className={`${styles.content} ${contentWidthClassName[maxWidth]}`}>
          {tabs ? <div className={styles.tabsSlot}>{tabs}</div> : null}
          {toolbar ? <div className={styles.toolbarSlot}>{toolbar}</div> : null}
          {children}
        </div>
      </div>
    </div>
  );
};

export default ManagementPageLayout;<|MERGE_RESOLUTION|>--- conflicted
+++ resolved
@@ -37,37 +37,6 @@
 }: ManagementPageLayoutProps) => {
   const { openSidebar, isDesktopLayout, isSidebarOpen } = useAppLayout();
   const showSidebarButton = !isDesktopLayout || !isSidebarOpen;
-<<<<<<< HEAD
-  const showHeaderMain = Boolean(title) || Boolean(subtitle);
-
-  return (
-    <div className={styles.page}>
-      <header className={styles.header}>
-        {showSidebarButton ? (
-          <button
-            type="button"
-            onClick={openSidebar}
-            className={styles.menuButton}
-            aria-label="Ouvrir la navigation générale"
-          >
-            <svg width="18" height="18" viewBox="0 0 20 20" fill="none" aria-hidden="true">
-              <path
-                d="M3 5h14M3 10h14M3 15h14"
-                stroke="currentColor"
-                strokeWidth="1.8"
-                strokeLinecap="round"
-              />
-            </svg>
-          </button>
-        ) : null}
-
-        {showHeaderMain ? (
-          <div className={styles.headerMain}>
-            {title ? <h1 className={styles.title}>{title}</h1> : null}
-            {subtitle ? <p className={styles.subtitle}>{subtitle}</p> : null}
-          </div>
-        ) : null}
-=======
   const hasHeaderMain = Boolean(title || subtitle);
   const hasHeaderAside = Boolean(badge || actions);
   const shouldRenderHeader =
@@ -99,7 +68,6 @@
               {subtitle ? <p className={styles.subtitle}>{subtitle}</p> : null}
             </div>
           ) : null}
->>>>>>> a8a6d00a
 
           {hasHeaderAside ? (
             <div className={styles.headerAside}>
