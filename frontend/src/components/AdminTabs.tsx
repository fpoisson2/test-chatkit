--- conflicted
+++ resolved
@@ -10,13 +10,10 @@
   | "vector-stores"
   | "widgets"
   | "telephony"
-<<<<<<< HEAD
   | "mcp-servers"
   | "settings";
-=======
   | "settings"
   | "appearance";
->>>>>>> 0719327d
 
 type AdminTabsProps = {
   activeTab: AdminTabKey;
