import { NavLink } from "react-router-dom";

type AdminTabsProps = {
<<<<<<< HEAD
  activeTab: "users" | "vector-stores" | "widgets";
=======
  activeTab: "users" | "vector-stores" | "models";
>>>>>>> a0c308aa
};

const tabs = [
  { key: "users" as const, to: "/admin", label: "Gestion des utilisateurs" },
  { key: "models" as const, to: "/admin/models", label: "Modèles disponibles" },
  { key: "vector-stores" as const, to: "/admin/vector-stores", label: "Vector stores JSON" },
  { key: "widgets" as const, to: "/admin/widgets", label: "Bibliothèque de widgets" },
];

export const AdminTabs = ({ activeTab }: AdminTabsProps) => (
  <nav className="admin-tabs" aria-label="Navigation du panneau d'administration">
    {tabs.map((tab) => (
      <NavLink
        key={tab.key}
        to={tab.to}
        end={tab.key === "users"}
        className={({ isActive }) =>
          `admin-tabs__link${isActive || activeTab === tab.key ? " admin-tabs__link--active" : ""}`
        }
      >
        {tab.label}
      </NavLink>
    ))}
  </nav>
);<|MERGE_RESOLUTION|>--- conflicted
+++ resolved
@@ -1,12 +1,9 @@
 import { NavLink } from "react-router-dom";
 
 type AdminTabsProps = {
-<<<<<<< HEAD
-  activeTab: "users" | "vector-stores" | "widgets";
-=======
-  activeTab: "users" | "vector-stores" | "models";
->>>>>>> a0c308aa
-};
+
+activeTab: "users" | "vector-stores" | "widgets" | "models";
+
 
 const tabs = [
   { key: "users" as const, to: "/admin", label: "Gestion des utilisateurs" },
