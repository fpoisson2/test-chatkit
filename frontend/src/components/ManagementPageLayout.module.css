--- conflicted
+++ resolved
@@ -11,8 +11,6 @@
   gap: 1rem;
   padding: 0.75rem clamp(1rem, 4vw, 1.75rem);
   background: #ffffff;
-<<<<<<< HEAD
-=======
   flex-wrap: wrap;
 }
 
@@ -21,22 +19,14 @@
 }
 
 .headerWithMain {
->>>>>>> a8a6d00a
   flex-wrap: wrap;
 }
 
 .menuButton {
   border: none;
-<<<<<<< HEAD
-  background: transparent;
-  display: inline-flex;
-  align-items: center;
-  justify-content: center;
-=======
   background: #ffffff;
   display: grid;
   place-items: center;
->>>>>>> a8a6d00a
   cursor: pointer;
   flex-shrink: 0;
   padding: 0.35rem;
@@ -139,26 +129,6 @@
 }
 
 @media (max-width: 768px) {
-<<<<<<< HEAD
-  .header {
-    align-items: center;
-    flex-wrap: nowrap;
-  }
-
-  .headerAside {
-    width: auto;
-    margin-left: auto;
-    justify-content: flex-end;
-    flex-wrap: nowrap;
-    gap: 0.5rem;
-  }
-
-  .headerActions {
-    width: auto;
-    justify-content: flex-end;
-    flex-wrap: nowrap;
-    gap: 0.5rem;
-=======
   .headerWithMain {
     align-items: flex-start;
   }
@@ -171,7 +141,6 @@
   .headerWithMain .headerActions {
     width: 100%;
     justify-content: flex-start;
->>>>>>> a8a6d00a
   }
 
   .headerWithoutMain {
