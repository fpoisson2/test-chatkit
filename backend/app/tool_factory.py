"""Fabrique centralisant la construction des outils Agents."""

from __future__ import annotations

import asyncio
import json
import logging
from collections.abc import Mapping
from dataclasses import field
from typing import TYPE_CHECKING, Any

from agents import FunctionTool, RunContextWrapper, WebSearchTool, function_tool
from agents.tool import ComputerTool

try:  # pragma: no cover - dépend des versions du SDK Agents
    from agents.tool import ImageGeneration as _AgentImageGenerationConfig
    from agents.tool import ImageGenerationTool as _AgentImageGenerationTool
except ImportError:  # pragma: no cover - compatibilité rétro
    _AgentImageGenerationConfig = None  # type: ignore[assignment]
    _AgentImageGenerationTool = None  # type: ignore[assignment]

try:  # pragma: no cover - clients OpenAI sans ImageGeneration
    from openai.types.responses.tool import ImageGeneration
except ImportError:  # pragma: no cover - compatibilité rétro
    ImageGeneration = None  # type: ignore[assignment]

try:  # pragma: no cover - nouveaux SDK : le paramètre est dans tool_param
    from openai.types.responses.tool_param import (
        ImageGeneration as ImageGenerationParam,
    )
except ImportError:  # pragma: no cover - compatibilité avec les anciennes versions
    ImageGenerationParam = None  # type: ignore[assignment]

from pydantic import BaseModel, Field
from pydantic.dataclasses import dataclass as pydantic_dataclass

from chatkit.agents import AgentContext
from chatkit.types import CustomSummary, ThoughtTask, Workflow

from .computer.hosted_browser import HostedBrowser, HostedBrowserError
from .database import SessionLocal
from .vector_store import JsonVectorStoreService, SearchResult
from .weather import fetch_weather
from .widgets import WidgetLibraryService, WidgetValidationError
from .workflows import WorkflowService, WorkflowValidationError

if TYPE_CHECKING:
    from .workflows.executor import (
        WorkflowRunSummary,
        WorkflowStepStreamUpdate,
        WorkflowStepSummary,
    )

logger = logging.getLogger("chatkit.server")

ImageGenerationTool = _AgentImageGenerationTool

_SUPPORTED_IMAGE_OUTPUT_FORMATS = frozenset({"png", "jpeg", "webp"})

_WEATHER_FUNCTION_TOOL_ALIASES = {"fetch_weather", "get_weather"}
_WEATHER_FUNCTION_TOOL_DEFAULT_DESCRIPTION = (
    "Récupère les conditions météorologiques actuelles via le service Python interne."
)

_WIDGET_VALIDATION_TOOL_ALIASES = {
    "validate_widget",
    "validate_widget_definition",
    "widget_validation",
}
_WIDGET_VALIDATION_TOOL_DEFAULT_DESCRIPTION = (
    "Valide une définition de widget ChatKit et renvoie la version "
    "normalisée ainsi que les erreurs éventuelles."
)

<<<<<<< HEAD
_DEFAULT_COMPUTER_USE_DISPLAY_WIDTH = 1024
_DEFAULT_COMPUTER_USE_DISPLAY_HEIGHT = 768
_SUPPORTED_COMPUTER_ENVIRONMENTS = frozenset({"browser", "mac", "windows", "ubuntu"})
=======
_WORKFLOW_VALIDATION_TOOL_ALIASES = {
    "validate_workflow_graph",
    "workflow_validation",
    "validate_workflow",
}
_WORKFLOW_VALIDATION_TOOL_DEFAULT_DESCRIPTION = (
    "Valide la configuration d'un graphe de workflow ChatKit et "
    "renvoie la version normalisée ainsi que les erreurs éventuelles."
)
>>>>>>> b78fc431


def sanitize_web_search_user_location(payload: Any) -> dict[str, str] | None:
    """Nettoie un dictionnaire de localisation envoyé depuis l'UI."""

    if not isinstance(payload, dict):
        return None

    sanitized: dict[str, str] = {}
    for key, value in payload.items():
        if not isinstance(key, str):
            continue
        if not isinstance(value, str):
            continue
        trimmed = value.strip()
        if trimmed:
            sanitized[key] = trimmed

    return sanitized or None


def build_web_search_tool(payload: Any) -> WebSearchTool | None:
    """Construit un outil de recherche web à partir des paramètres sérialisés."""

    if isinstance(payload, WebSearchTool):
        return payload

    config: dict[str, Any] = {}
    if isinstance(payload, dict):
        search_context_size = payload.get("search_context_size")
        if isinstance(search_context_size, str) and search_context_size.strip():
            config["search_context_size"] = search_context_size.strip()

        user_location = sanitize_web_search_user_location(payload.get("user_location"))
        if user_location:
            config["user_location"] = user_location

    try:
        return WebSearchTool(**config)
    except Exception:  # pragma: no cover - dépend des versions du SDK
        logger.warning(
            "Impossible d'instancier WebSearchTool avec la configuration %s", config
        )
        return None


def _normalize_image_generation_field(key: str, value: Any) -> Any:
    """Nettoie et normalise les attributs spécifiques à la génération d'image."""

    if key == "output_format":
        if isinstance(value, str):
            normalized = value.strip().lower()
            if not normalized or normalized == "auto":
                return "png"
            if normalized in _SUPPORTED_IMAGE_OUTPUT_FORMATS:
                return normalized
            logger.warning("Format de sortie %r non supporté, repli sur 'png'", value)
            return "png"
        return None
    return value


def _coerce_computer_dimension(value: Any, *, fallback: int) -> int:
    """Convertit une dimension (largeur ou hauteur) en entier positif raisonnable."""

    if isinstance(value, bool):
        return fallback

    candidate: int | None = None
    if isinstance(value, (int | float)) and not isinstance(value, bool):
        candidate = int(value)
    elif isinstance(value, str):
        stripped = value.strip()
        if stripped:
            try:
                candidate = int(float(stripped))
            except ValueError:
                candidate = None

    if candidate is None:
        return fallback

    if candidate <= 0:
        return fallback

    return min(candidate, 4096)


def build_image_generation_tool(payload: Any) -> Any | None:
    """Construit un outil de génération d'image pour l'Agents SDK."""

    config_type: type[Any] | None = _AgentImageGenerationConfig or ImageGeneration
    if config_type is None:
        return None

    if isinstance(payload, _AgentImageGenerationTool):
        return payload

    if _AgentImageGenerationTool is None and isinstance(payload, config_type):
        return payload

    config: Any = payload
    if isinstance(payload, dict):
        candidate = payload.get("image_generation")
        if isinstance(candidate, dict):
            config = candidate

    if not isinstance(config, dict):
        return None

    field_names: set[str] = set()
    if hasattr(config_type, "model_fields"):
        field_names = set(config_type.model_fields)  # type: ignore[attr-defined]
    elif hasattr(config_type, "__fields__"):
        field_names = set(config_type.__fields__)  # type: ignore[attr-defined]
    elif hasattr(config_type, "__annotations__"):
        field_names = set(config_type.__annotations__)

    if not field_names:
        field_names = {
            "type",
            "model",
            "size",
            "quality",
            "background",
            "output_format",
            "input_fidelity",
            "input_image_mask",
            "moderation",
            "output_compression",
            "partial_images",
        }

    config_kwargs: dict[str, Any] = {"type": "image_generation"}
    for key in field_names:
        if key == "type":
            continue
        value = config.get(key)
        if value is not None:
            normalized = _normalize_image_generation_field(key, value)
            if normalized is not None:
                config_kwargs[key] = normalized

    def _construct_config() -> Any | None:
        try:
            return config_type(**config_kwargs)
        except Exception:  # pragma: no cover - dépend du modèle OpenAI installé
            logger.warning(
                "Impossible de construire ImageGeneration avec la configuration %s",
                config,
            )

            construct = getattr(config_type, "model_construct", None)
            if callable(construct):  # pragma: no branch - dépend de Pydantic v2
                try:
                    return construct(**config_kwargs)  # type: ignore[misc]
                except Exception:  # pragma: no cover - garde-fou
                    return None

            construct = getattr(config_type, "construct", None)
            if callable(construct):  # pragma: no branch - compat Pydantic v1
                try:
                    return construct(**config_kwargs)  # type: ignore[misc]
                except Exception:  # pragma: no cover - garde-fou
                    return None

            if ImageGenerationParam is not None and config_type is ImageGeneration:
                try:
                    return ImageGenerationParam(**config_kwargs)
                except Exception:  # pragma: no cover - dépend du SDK
                    return None

            return None

    tool_config = _construct_config()
    if tool_config is None:
        return None

    if _AgentImageGenerationTool is not None:
        try:
            return _AgentImageGenerationTool(tool_config=tool_config)
        except Exception:  # pragma: no cover - dépend des versions du SDK
            logger.debug(
                "Impossible d'envelopper le tool ImageGeneration, retour du "
                "modèle brut."
            )

    for attribute, default in (
        ("type", "image_generation"),
        ("name", "image_generation"),
    ):
        current = getattr(tool_config, attribute, None)
        if isinstance(current, str) and current.strip():
            continue
        try:
            setattr(tool_config, attribute, default)
            continue
        except Exception:  # pragma: no cover - dépend de la classe retournée
            pass
        try:
            object.__setattr__(tool_config, attribute, default)
        except Exception:  # pragma: no cover - dernier recours
            logger.debug(
                "Impossible d'imposer l'attribut %s sur %r", attribute, tool_config
            )

    return tool_config


def build_computer_use_tool(payload: Any) -> ComputerTool | None:
    """Construit le ComputerTool permettant de piloter un navigateur hébergé."""

    config: Mapping[str, Any] | None = None
    if isinstance(payload, Mapping):
        candidate = payload.get("computer_use")
        if isinstance(candidate, Mapping):
            config = candidate
        elif payload.get("type") == "computer_use":
            config = payload

    if not isinstance(config, Mapping):
        return None

    width = _coerce_computer_dimension(
        config.get("display_width"), fallback=_DEFAULT_COMPUTER_USE_DISPLAY_WIDTH
    )
    height = _coerce_computer_dimension(
        config.get("display_height"), fallback=_DEFAULT_COMPUTER_USE_DISPLAY_HEIGHT
    )

    environment_raw = config.get("environment")
    environment = (
        str(environment_raw).strip().lower()
        if isinstance(environment_raw, str)
        else ""
    )
    if environment not in _SUPPORTED_COMPUTER_ENVIRONMENTS:
        environment = "browser"

    initial_url = config.get("start_url") or config.get("url")
    start_url = None
    if isinstance(initial_url, str):
        stripped = initial_url.strip()
        if stripped:
            start_url = stripped

    try:
        computer = HostedBrowser(
            width=width,
            height=height,
            environment=environment,
            start_url=start_url,
        )
    except HostedBrowserError as exc:  # pragma: no cover - dépend de l'environnement
        logger.warning("Impossible d'initialiser le navigateur hébergé : %s", exc)
        return None
    except Exception as exc:  # pragma: no cover - robuste face aux erreurs inattendues
        logger.exception(
            "Erreur inattendue lors de la création du navigateur hébergé",
            exc_info=exc,
        )
        return None

    def _acknowledge_safety_check(data: Any) -> bool:
        safety = getattr(data, "safety_check", None)
        if safety is not None:
            logger.warning(
                "Avertissement de sécurité du navigateur hébergé (%s): %s",
                getattr(safety, "code", "inconnu"),
                getattr(safety, "message", ""),
            )
        return True

    return ComputerTool(computer=computer, on_safety_check=_acknowledge_safety_check)


def _extract_vector_store_ids(config: dict[str, Any]) -> list[str]:
    """Récupère la liste des identifiants de vector store à partir du payload."""

    result: list[str] = []

    raw_ids = config.get("vector_store_ids")
    if isinstance(raw_ids, list | tuple | set):
        for entry in raw_ids:
            if isinstance(entry, str) and entry.strip():
                normalized = entry.strip()
                if normalized not in result:
                    result.append(normalized)

    candidate = config.get("vector_store_id")
    if isinstance(candidate, str) and candidate.strip():
        normalized = candidate.strip()
        if normalized not in result:
            result.append(normalized)

    slug = config.get("vector_store_slug")
    if isinstance(slug, str) and slug.strip():
        normalized = slug.strip()
        if normalized not in result:
            result.append(normalized)

    store = config.get("store")
    if isinstance(store, dict):
        nested_slug = store.get("slug")
        if isinstance(nested_slug, str) and nested_slug.strip():
            normalized = nested_slug.strip()
            if normalized not in result:
                result.append(normalized)

    return result


def _coerce_max_num_results(value: Any) -> int | None:
    if isinstance(value, int):
        return value
    if isinstance(value, float) and value.is_integer():
        return int(value)
    if isinstance(value, str):
        stripped = value.strip()
        if stripped.isdigit():
            return int(stripped)
    return None


def _coerce_include_search_results(value: Any) -> bool:
    if isinstance(value, bool):
        return value
    if isinstance(value, str):
        normalized = value.strip().lower()
        if not normalized:
            return False
        return normalized in {"full", "true", "1", "yes", "y"}
    return False


def _coerce_ranking_options(value: Any) -> dict[str, Any] | None:
    """Nettoie les options de ranking attendues par l'outil de recherche locale."""

    if value is None:
        return None

    if isinstance(value, dict):
        data: dict[str, Any] = {}
        ranker = value.get("ranker")
        if isinstance(ranker, str) and ranker.strip():
            data["ranker"] = ranker.strip()

        threshold = value.get("score_threshold")
        if isinstance(threshold, int | float):
            data["score_threshold"] = float(threshold)
        elif isinstance(threshold, str):
            try:
                data["score_threshold"] = float(threshold.strip())
            except ValueError:
                pass

        return data or None

    return None


def _format_vector_store_results(
    matches: list[tuple[str, list[SearchResult]]],
    *,
    include_text: bool,
) -> list[dict[str, Any]]:
    formatted: list[dict[str, Any]] = []
    for slug, entries in matches:
        formatted_matches: list[dict[str, Any]] = []
        for entry in entries:
            item: dict[str, Any] = {
                "doc_id": entry.doc_id,
                "chunk_index": entry.chunk_index,
                "score": entry.score,
                "dense_score": entry.dense_score,
                "bm25_score": entry.bm25_score,
                "metadata": entry.metadata,
                "document_metadata": entry.document_metadata,
            }
            if include_text:
                item["text"] = entry.text
            formatted_matches.append(item)

        formatted.append(
            {
                "vector_store_slug": slug,
                "matches": formatted_matches,
            }
        )

    return formatted


def build_file_search_tool(payload: Any) -> FunctionTool | None:
    """Construit un FunctionTool effectuant une recherche sur nos magasins locaux."""

    if isinstance(payload, FunctionTool):
        return payload

    config: dict[str, Any] = payload if isinstance(payload, dict) else {}
    vector_store_ids = _extract_vector_store_ids(config)
    if not vector_store_ids:
        return None

    max_num_results = _coerce_max_num_results(config.get("max_num_results"))
    include_search_results = _coerce_include_search_results(
        config.get("return_documents")
    )
    ranking_options = _coerce_ranking_options(config.get("ranking_options"))
    default_top_k = max_num_results if max_num_results else 5

    async def _search_vector_stores(
        query: str,
        top_k: int | None = None,
    ) -> dict[str, Any]:
        """Recherche des extraits pertinents dans les magasins configurés."""

        normalized_query = query.strip() if isinstance(query, str) else ""
        if not normalized_query:
            return {
                "query": "",
                "vector_stores": [],
                "errors": ["La requête de recherche est vide."],
            }

        limit: int = default_top_k
        if isinstance(top_k, int) and top_k > 0:
            limit = top_k

        def _search_sync() -> (
            tuple[list[tuple[str, list[SearchResult]]], list[dict[str, Any]]]
        ):
            matches: list[tuple[str, list[SearchResult]]] = []
            errors: list[dict[str, Any]] = []
            with SessionLocal() as session:
                service = JsonVectorStoreService(session)
                for slug in vector_store_ids:
                    try:
                        results = service.search(
                            slug,
                            normalized_query,
                            top_k=limit,
                        )
                    except LookupError:
                        errors.append(
                            {
                                "vector_store_slug": slug,
                                "message": "Magasin introuvable.",
                            }
                        )
                        continue
                    except Exception as exc:  # pragma: no cover - dépend du runtime
                        logger.exception(
                            "Erreur lors de la recherche dans le magasin %s",
                            slug,
                            exc_info=exc,
                        )
                        errors.append(
                            {
                                "vector_store_slug": slug,
                                "message": "Recherche impossible : erreur interne.",
                            }
                        )
                        continue

                    matches.append((slug, list(results)))

            return matches, errors

        store_matches, store_errors = await asyncio.to_thread(_search_sync)

        response: dict[str, Any] = {
            "query": normalized_query,
            "vector_stores": _format_vector_store_results(
                store_matches,
                include_text=include_search_results,
            ),
        }
        if ranking_options:
            response["ranking_options"] = ranking_options
        if store_errors:
            response["errors"] = store_errors

        return response

    tool_name = "file_search"
    if len(vector_store_ids) == 1:
        tool_name = f"file_search_{vector_store_ids[0].replace('-', '_')}"

    search_tool = function_tool(name_override=tool_name)(_search_vector_stores)
    if include_search_results:
        search_tool.description = (
            "Recherche dans les documents locaux et renvoie le texte des extraits "
            "pertinents."
        )
    else:
        search_tool.description = (
            "Recherche dans les documents locaux et renvoie les métadonnées des "
            "extraits pertinents."
        )

    return search_tool


class WidgetValidationResult(BaseModel):
    """Représente le résultat structuré de la validation d'un widget."""

    valid: bool = Field(description="Indique si la définition est valide")
    normalized_definition: dict[str, Any] | None = Field(
        default=None,
        description="Version normalisée du widget lorsque la validation réussit.",
    )
    errors: list[str] = Field(
        default_factory=list,
        description="Liste des messages d'erreur retournés par la validation.",
    )


@pydantic_dataclass
class WorkflowValidationResult:
    """Représente le résultat structuré de la validation d'un workflow."""

    valid: bool
    normalized_graph: dict[str, Any] | None = None
    errors: list[str] = field(default_factory=list)


def validate_widget_definition(
    definition: Mapping[str, Any] | str,
) -> WidgetValidationResult:
    """Valide une définition de widget et retourne un rapport structuré."""

    parsed_definition: Any = definition

    if isinstance(definition, Mapping):
        parsed_definition = dict(definition)
    elif isinstance(definition, str):
        candidate = definition.strip()
        if not candidate:
            return WidgetValidationResult(
                valid=False,
                errors=["La définition de widget fournie est vide."],
            )
        try:
            parsed_definition = json.loads(candidate)
        except json.JSONDecodeError as exc:
            location = (
                f" (ligne {exc.lineno}, colonne {exc.colno})" if exc.lineno else ""
            )
            return WidgetValidationResult(
                valid=False,
                errors=[f"JSON invalide : {exc.msg}{location}"],
            )
        except Exception as exc:  # pragma: no cover - garde-fou
            logger.exception(
                "Erreur lors du décodage JSON de la définition de widget",
                exc_info=exc,
            )
            return WidgetValidationResult(
                valid=False,
                errors=[f"JSON invalide : {exc}"],
            )
    else:
        return WidgetValidationResult(
            valid=False,
            errors=[
                "La définition de widget doit être un objet JSON ou une chaîne JSON.",
            ],
        )

    if not isinstance(parsed_definition, Mapping):
        return WidgetValidationResult(
            valid=False,
            errors=["La définition de widget doit être un objet JSON."],
        )

    try:
        normalized = WidgetLibraryService._normalize_definition(parsed_definition)
    except WidgetValidationError as exc:
        raw_errors = exc.errors
        if isinstance(raw_errors, str):
            messages = [raw_errors]
        elif raw_errors:
            messages = [str(entry) for entry in raw_errors]
        else:
            messages = [str(exc)]
        return WidgetValidationResult(valid=False, errors=messages)
    except Exception as exc:  # pragma: no cover - garde-fou
        logger.exception(
            "Erreur inattendue lors de la validation de widget",
            exc_info=exc,
        )
        return WidgetValidationResult(
            valid=False,
            errors=[f"Erreur interne lors de la validation : {exc}"],
        )

    return WidgetValidationResult(
        valid=True,
        normalized_definition=normalized,
        errors=[],
    )


def build_weather_tool(payload: Any) -> FunctionTool | None:
    """Construit un FunctionTool pointant vers la fonction Python fetch_weather."""

    if isinstance(payload, FunctionTool):
        return payload

    name_override = "fetch_weather"
    description = _WEATHER_FUNCTION_TOOL_DEFAULT_DESCRIPTION

    if isinstance(payload, dict):
        raw_name = (
            payload.get("name") or payload.get("id") or payload.get("function_name")
        )
        if isinstance(raw_name, str) and raw_name.strip():
            candidate = raw_name.strip()
            if candidate.lower() in _WEATHER_FUNCTION_TOOL_ALIASES:
                name_override = candidate
            else:
                return None
        raw_description = payload.get("description")
        if isinstance(raw_description, str) and raw_description.strip():
            description = raw_description.strip()
    elif isinstance(payload, str) and payload.strip():
        candidate = payload.strip()
        if candidate.lower() in _WEATHER_FUNCTION_TOOL_ALIASES:
            name_override = candidate
        else:
            return None

    tool = function_tool(name_override=name_override)(fetch_weather)
    tool.description = description
    return tool


def validate_workflow_graph(
    graph: Mapping[str, Any] | str,
) -> WorkflowValidationResult:
    """Valide un graphe de workflow et retourne un rapport structuré."""

    parsed_graph: Any = graph

    if isinstance(graph, Mapping):
        parsed_graph = dict(graph)
    elif isinstance(graph, str):
        candidate = graph.strip()
        if not candidate:
            return WorkflowValidationResult(
                valid=False,
                errors=["Le graphe de workflow fourni est vide."],
            )
        try:
            parsed_graph = json.loads(candidate)
        except json.JSONDecodeError as exc:
            location = (
                f" (ligne {exc.lineno}, colonne {exc.colno})" if exc.lineno else ""
            )
            return WorkflowValidationResult(
                valid=False,
                errors=[f"JSON invalide : {exc.msg}{location}"],
            )
        except Exception as exc:  # pragma: no cover - garde-fou
            logger.exception(
                "Erreur inattendue lors du décodage du graphe de workflow", exc_info=exc
            )
            return WorkflowValidationResult(
                valid=False,
                errors=[
                    "Une erreur inattendue est survenue lors de la lecture du JSON."
                ],
            )
    else:
        return WorkflowValidationResult(
            valid=False,
            errors=[
                "Le graphe de workflow doit être fourni sous forme de chaîne JSON "
                "ou d'objet JSON.",
            ],
        )

    if not isinstance(parsed_graph, Mapping):
        return WorkflowValidationResult(
            valid=False,
            errors=["Le graphe de workflow doit être un objet JSON."],
        )

    try:
        service = WorkflowService()
        normalized_graph = service.validate_graph_payload(dict(parsed_graph))
    except WorkflowValidationError as exc:
        return WorkflowValidationResult(valid=False, errors=[exc.message])
    except Exception as exc:  # pragma: no cover - garde-fou
        logger.exception(
            "Erreur inattendue lors de la validation du workflow", exc_info=exc
        )
        return WorkflowValidationResult(
            valid=False,
            errors=[
                "Une erreur inattendue est survenue lors de la validation du workflow.",
            ],
        )

    return WorkflowValidationResult(valid=True, normalized_graph=normalized_graph)


def build_workflow_validation_tool(payload: Any) -> FunctionTool | None:
    """Construit un FunctionTool pointant vers validate_workflow_graph."""

    name_override = "validate_workflow_graph"
    description = _WORKFLOW_VALIDATION_TOOL_DEFAULT_DESCRIPTION

    if isinstance(payload, FunctionTool):
        tool_name = getattr(payload, "name", None)
        if isinstance(tool_name, str) and tool_name.strip():
            name_override = tool_name.strip()
        tool_description = getattr(payload, "description", None)
        if isinstance(tool_description, str) and tool_description.strip():
            description = tool_description.strip()
        return payload

    if isinstance(payload, dict):
        raw_name = payload.get("name") or payload.get("id")
        if isinstance(raw_name, str) and raw_name.strip():
            candidate = raw_name.strip()
            if candidate.lower() in _WORKFLOW_VALIDATION_TOOL_ALIASES:
                name_override = candidate
            else:
                return None

        raw_description = payload.get("description")
        if isinstance(raw_description, str) and raw_description.strip():
            description = raw_description.strip()
    elif isinstance(payload, str) and payload.strip():
        candidate = payload.strip()
        if candidate.lower() in _WORKFLOW_VALIDATION_TOOL_ALIASES:
            name_override = candidate
        else:
            return None

    tool = function_tool(name_override=name_override, strict_mode=False)(
        validate_workflow_graph
    )
    tool.description = description
    return tool


def build_workflow_tool(payload: Any) -> FunctionTool | None:
    """Construit un outil permettant de lancer un workflow ChatKit.

    Le payload accepte notamment :

    - ``slug`` (*str*) : identifiant du workflow à exécuter.
    - ``initial_message`` (*str*, optionnel) : message utilisateur transmis par défaut
      si l'appel du tool n'en fournit pas.
    - ``title`` (*str*, optionnel) : titre affiché dans l'UI lors de l'exécution.
    - ``identifier`` (*str*, optionnel) : identifiant affiché avec le titre dans l'UI.
    - ``name`` / ``description`` (*str*, optionnels) : métadonnées de l'outil exposées
      au modèle.
    """

    if isinstance(payload, FunctionTool):
        return payload

    config: Mapping[str, Any]
    if isinstance(payload, Mapping):
        config = payload
    else:
        config = {}

    slug: str | None = None
    if isinstance(payload, str):
        slug = payload.strip()
    if not slug:
        raw_slug = config.get("slug") or config.get("workflow_slug")
        if isinstance(raw_slug, str) and raw_slug.strip():
            slug = raw_slug.strip()

    if not slug:
        logger.warning("Impossible de construire l'outil workflow : slug manquant.")
        return None

    default_message = config.get("initial_message") or config.get("message")
    if isinstance(default_message, str):
        default_message = default_message
    elif default_message is None:
        default_message = ""
    else:
        default_message = str(default_message)

    raw_name = config.get("name")
    if isinstance(raw_name, str) and raw_name.strip():
        tool_name = raw_name.strip()
    else:
        sanitized_slug = "".join(
            ch if ch.isalnum() else "_" for ch in slug.lower()
        ).strip("_")
        tool_name = f"run_{sanitized_slug or 'workflow'}"

    raw_description = config.get("description")
    if isinstance(raw_description, str) and raw_description.strip():
        description = raw_description.strip()
    else:
        description = f"Exécute le workflow '{slug}' configuré côté serveur."

    raw_title = config.get("title") or config.get("workflow_title")
    workflow_title = raw_title.strip() if isinstance(raw_title, str) else None
    if workflow_title:
        workflow_title = workflow_title.strip()

    raw_identifier = (
        config.get("identifier")
        or config.get("workflow_identifier")
        or config.get("workflow_id")
        or config.get("id")
    )
    workflow_identifier = (
        raw_identifier.strip() if isinstance(raw_identifier, str) else None
    )

    show_ui = True
    if "show_ui" in config:
        raw_show_ui = config.get("show_ui")
        if isinstance(raw_show_ui, str):
            normalized_flag = raw_show_ui.strip().lower()
            show_ui = normalized_flag not in {"", "false", "0", "no", "off"}
        else:
            show_ui = bool(raw_show_ui)

    workflow_service = WorkflowService()

    def _summary_title() -> str | None:
        title = workflow_title.strip() if isinstance(workflow_title, str) else None
        identifier = (
            workflow_identifier.strip()
            if isinstance(workflow_identifier, str)
            else None
        )
        if title and identifier:
            return f"{title} · {identifier}"
        if identifier:
            return identifier
        if title:
            return title
        return slug

    def _serialize_final_output(payload: Any) -> str | None:
        if payload is None:
            return None
        if isinstance(payload, str):
            normalized = payload.strip()
            return normalized or payload
        try:
            return json.dumps(payload, ensure_ascii=False, indent=2)
        except TypeError:
            try:
                return str(payload)
            except Exception:  # pragma: no cover - garde-fou
                return None

    def _summary_to_text(summary: WorkflowRunSummary) -> str:
        sections: list[str] = []
        for index, step in enumerate(summary.steps, start=1):
            title = step.title or f"Étape {index}"
            if isinstance(step.output, str):
                content = step.output.strip()
            else:
                content = step.output
            if not content:
                content = "(aucune sortie)"
            sections.append(f"Étape {index} – {title}\n{content}")

        final_output = _serialize_final_output(summary.final_output)
        if final_output:
            sections.append(f"Sortie finale :\n{final_output}")

        end_state = summary.end_state
        if end_state is not None:
            status_bits: list[str] = []
            if end_state.status_type:
                status_bits.append(end_state.status_type)
            reason = end_state.status_reason or end_state.message
            if reason:
                status_bits.append(reason)
            status_label = " – ".join(status_bits) if status_bits else "terminé"
            sections.append(f"État final ({end_state.slug}) : {status_label}")
        elif summary.final_node_slug:
            sections.append(
                f"Nœud de fin atteint : {summary.final_node_slug}"
            )

        if not sections:
            return "Le workflow s'est terminé sans étape exécutée."
        return "\n\n".join(sections)

    @function_tool(
        name_override=tool_name,
        description_override=description,
        strict_mode=False,
    )
    async def _run_configured_workflow(
        ctx: RunContextWrapper[AgentContext],
        initial_message: str | None = None,
    ) -> str:
        agent_context = ctx.context
        message = initial_message if initial_message is not None else default_message
        if not isinstance(message, str):
            try:
                message = str(message)
            except Exception:  # pragma: no cover - garde-fou
                message = ""

        from .workflows.executor import WorkflowInput, run_workflow

        workflow_input = WorkflowInput(input_as_text=message)

        workflow_started = agent_context.workflow_item is not None
        task_indices: dict[str, int] = {}
        task_texts: dict[str, str] = {}

        async def _ensure_workflow_started() -> None:
            nonlocal workflow_started
            if not show_ui:
                return
            if workflow_started and agent_context.workflow_item is not None:
                return
            if agent_context.workflow_item is not None:
                workflow_started = True
                return
            summary_title = _summary_title()
            summary_payload = (
                CustomSummary(title=summary_title)
                if summary_title is not None
                else None
            )
            workflow_model = Workflow(
                type="reasoning",
                tasks=[],
                summary=summary_payload,
                expanded=True,
            )
            try:
                await agent_context.start_workflow(workflow_model)
            except Exception as exc:  # pragma: no cover - robustesse best effort
                logger.debug(
                    "Impossible de démarrer le workflow côté UI (%s)",
                    slug,
                    exc_info=exc,
                )
            else:
                workflow_started = True

        async def _upsert_task(
            key: str,
            *,
            title: str,
            content: str,
            status: str,
        ) -> None:
            if not show_ui:
                return
            await _ensure_workflow_started()
            if agent_context.workflow_item is None:
                return

            existing_index = task_indices.get(key)
            task_payload = ThoughtTask(
                title=title,
                content=content,
                status_indicator=status,
            )
            try:
                if existing_index is None:
                    await agent_context.add_workflow_task(task_payload)
                    workflow_item = agent_context.workflow_item
                    if workflow_item is not None:
                        index = len(workflow_item.workflow.tasks) - 1
                        task_indices[key] = index
                else:
                    await agent_context.update_workflow_task(
                        task_payload, existing_index
                    )
            except Exception as exc:  # pragma: no cover - progression best effort
                logger.debug(
                    "Impossible de synchroniser la tâche %s du workflow",
                    key,
                    exc_info=exc,
                )

        async def _handle_step_stream(update: WorkflowStepStreamUpdate) -> None:
            if not show_ui:
                return
            title = update.title or f"Étape {update.index}"
            current = task_texts.get(update.key, "")
            if update.delta:
                current += update.delta
            elif update.text:
                current = update.text
            task_texts[update.key] = current
            display_text = current if current.strip() else "En cours..."
            await _upsert_task(
                update.key,
                title=title,
                content=display_text,
                status="loading",
            )

        async def _handle_step_completion(
            summary: WorkflowStepSummary, index: int
        ) -> None:
            if not show_ui:
                return
            title = summary.title or f"Étape {index}"
            if isinstance(summary.output, str):
                text = summary.output.strip()
            else:
                text = summary.output
            if not text:
                text = "(aucune sortie)"
            task_texts[summary.key] = text
            await _upsert_task(
                summary.key,
                title=title,
                content=text,
                status="complete",
            )

        workflow_completed = False
        try:
            summary = await run_workflow(
                workflow_input,
                agent_context=agent_context,
                on_step=_handle_step_completion,
                on_step_stream=_handle_step_stream if show_ui else None,
                on_stream_event=agent_context.stream,
                workflow_service=workflow_service,
                workflow_slug=slug,
            )
            result_text = _summary_to_text(summary)
            if show_ui and agent_context.workflow_item is not None:
                final_title = _summary_title()
                if summary.steps and not final_title:
                    final_title = summary.steps[-1].title or slug
                summary_payload = (
                    CustomSummary(title=final_title)
                    if final_title is not None
                    else None
                )
                try:
                    await agent_context.end_workflow(
                        summary=summary_payload,
                        expanded=True,
                    )
                except Exception as exc:  # pragma: no cover - best effort
                    logger.debug(
                        "Impossible de terminer le workflow côté UI (%s)",
                        slug,
                        exc_info=exc,
                    )
                else:
                    workflow_completed = True
            return result_text
        finally:
            if (
                show_ui
                and not workflow_completed
                and agent_context.workflow_item is not None
            ):
                try:
                    await agent_context.end_workflow(expanded=True)
                except Exception as exc:  # pragma: no cover - best effort
                    logger.debug(
                        "Impossible de finaliser le workflow côté UI (%s)",
                        slug,
                        exc_info=exc,
                    )

    return _run_configured_workflow


def build_widget_validation_tool(payload: Any) -> FunctionTool | None:
    """Construit un FunctionTool pointant vers validate_widget_definition."""

    if isinstance(payload, FunctionTool):
        return payload

    name_override = "validate_widget"
    description = _WIDGET_VALIDATION_TOOL_DEFAULT_DESCRIPTION

    if isinstance(payload, dict):
        raw_name = (
            payload.get("name") or payload.get("id") or payload.get("function_name")
        )
        if isinstance(raw_name, str) and raw_name.strip():
            candidate = raw_name.strip()
            if candidate.lower() in _WIDGET_VALIDATION_TOOL_ALIASES:
                name_override = candidate
            else:
                return None
        raw_description = payload.get("description")
        if isinstance(raw_description, str) and raw_description.strip():
            description = raw_description.strip()
    elif isinstance(payload, str) and payload.strip():
        candidate = payload.strip()
        if candidate.lower() in _WIDGET_VALIDATION_TOOL_ALIASES:
            name_override = candidate
        else:
            return None

    tool = function_tool(name_override=name_override, strict_mode=False)(
        validate_widget_definition
    )
    tool.description = description
    return tool


__all__ = [
    "ImageGeneration",
    "ImageGenerationTool",
    "WidgetValidationResult",
    "WorkflowValidationResult",
    "build_file_search_tool",
    "build_image_generation_tool",
    "build_weather_tool",
    "build_workflow_tool",
    "build_workflow_validation_tool",
    "build_web_search_tool",
    "build_widget_validation_tool",
    "sanitize_web_search_user_location",
    "validate_workflow_graph",
    "validate_widget_definition",
]<|MERGE_RESOLUTION|>--- conflicted
+++ resolved
@@ -72,11 +72,9 @@
     "normalisée ainsi que les erreurs éventuelles."
 )
 
-<<<<<<< HEAD
 _DEFAULT_COMPUTER_USE_DISPLAY_WIDTH = 1024
 _DEFAULT_COMPUTER_USE_DISPLAY_HEIGHT = 768
 _SUPPORTED_COMPUTER_ENVIRONMENTS = frozenset({"browser", "mac", "windows", "ubuntu"})
-=======
 _WORKFLOW_VALIDATION_TOOL_ALIASES = {
     "validate_workflow_graph",
     "workflow_validation",
@@ -86,7 +84,6 @@
     "Valide la configuration d'un graphe de workflow ChatKit et "
     "renvoie la version normalisée ainsi que les erreurs éventuelles."
 )
->>>>>>> b78fc431
 
 
 def sanitize_web_search_user_location(payload: Any) -> dict[str, str] | None:
