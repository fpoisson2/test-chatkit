from __future__ import annotations

import datetime
import json
import logging
<<<<<<< HEAD
=======
import math
import os
import re
>>>>>>> 0719327d
import uuid
from dataclasses import dataclass
from typing import Any
from urllib.parse import urlparse

from sqlalchemy import select
from sqlalchemy.orm import Session

from .config import (
    ADMIN_MODEL_API_KEY_ENV,
    DEFAULT_THREAD_TITLE_MODEL,
    DEFAULT_THREAD_TITLE_PROMPT,
    ModelProviderConfig,
    get_settings,
    set_runtime_settings_overrides,
)
from .database import SessionLocal
from .models import AppSettings
from .secret_utils import decrypt_secret as _decrypt_secret
from .secret_utils import encrypt_secret as _encrypt_secret
from .secret_utils import ensure_secret_key_available
from .secret_utils import mask_secret as _mask_secret

logger = logging.getLogger(__name__)

@dataclass(slots=True)
class AdminSettingsUpdateResult:
    settings: AppSettings | None
    sip_changed: bool
    prompt_changed: bool
    model_settings_changed: bool
    provider_changed: bool


@dataclass(slots=True)
class StoredModelProvider:
    id: str
    provider: str
    api_base: str
    api_key_encrypted: str | None
    api_key_hint: str | None
    is_default: bool

    def to_dict(self) -> dict[str, Any]:
        return {
            "id": self.id,
            "provider": self.provider,
            "api_base": self.api_base,
            "api_key_encrypted": self.api_key_encrypted,
            "api_key_hint": self.api_key_hint,
            "is_default": self.is_default,
        }


@dataclass(frozen=True)
class ResolvedModelProviderCredentials:
    id: str
    provider: str
    api_base: str
    api_key: str | None

_UNSET = object()


DEFAULT_APPEARANCE_COLOR_SCHEME = "system"
DEFAULT_APPEARANCE_ACCENT_COLOR = "#2563eb"
DEFAULT_APPEARANCE_USE_CUSTOM_SURFACE = False
DEFAULT_APPEARANCE_SURFACE_HUE = 222.0
DEFAULT_APPEARANCE_SURFACE_TINT = 92.0
DEFAULT_APPEARANCE_SURFACE_SHADE = 16.0
DEFAULT_APPEARANCE_BODY_FONT = (
    '"Inter", "Segoe UI", system-ui, -apple-system, BlinkMacSystemFont, "Helvetica Neue", sans-serif'
)
DEFAULT_APPEARANCE_HEADING_FONT = DEFAULT_APPEARANCE_BODY_FONT
DEFAULT_APPEARANCE_GREETING = ""
DEFAULT_APPEARANCE_PROMPT = ""
DEFAULT_APPEARANCE_PLACEHOLDER = "Posez votre question..."
DEFAULT_APPEARANCE_DISCLAIMER = ""
_ALLOWED_COLOR_SCHEMES = {"system", "light", "dark"}


def _now() -> datetime.datetime:
    return datetime.datetime.now(datetime.UTC)


def _default_thread_title_prompt() -> str:
    try:
        settings = get_settings()
        candidate = getattr(settings, "thread_title_prompt", None)
        if isinstance(candidate, str) and candidate.strip():
            return candidate.strip()
    except Exception:  # pragma: no cover - fallback best effort
        return DEFAULT_THREAD_TITLE_PROMPT
    return DEFAULT_THREAD_TITLE_PROMPT


def _default_thread_title_model() -> str:
    try:
        settings = get_settings()
        candidate = getattr(settings, "thread_title_model", None)
        if isinstance(candidate, str) and candidate.strip():
            return candidate.strip()
    except Exception:  # pragma: no cover - fallback best effort
        return DEFAULT_THREAD_TITLE_MODEL
    return DEFAULT_THREAD_TITLE_MODEL


def get_thread_title_prompt_override(session: Session) -> AppSettings | None:
    return session.scalar(select(AppSettings).limit(1))


def _normalize_prompt(value: str | None, default_prompt: str) -> str:
    if value is None:
        return default_prompt
    candidate = value.strip()
    return candidate or default_prompt


def _normalize_optional_string(value: str | None) -> str | None:
    if value is None:
        return None
    candidate = value.strip()
    return candidate or None


def _normalize_thread_title_model(value: str | None, default_model: str) -> str:
    if value is None:
        return default_model
    candidate = value.strip()
    return candidate or default_model


def _resolved_prompt(settings: AppSettings | None, default_prompt: str) -> str:
    if settings and settings.thread_title_prompt.strip():
        return settings.thread_title_prompt.strip()
    return default_prompt


def _resolved_thread_title_model(
    settings: AppSettings | None, default_model: str
) -> str:
    candidate = getattr(settings, "thread_title_model", None)
    if isinstance(candidate, str) and candidate.strip():
        return candidate.strip()
    return default_model


def _normalize_optional_int(value: int | str | None) -> int | None:
    if value is None:
        return None
    try:
        port = int(value)
    except (TypeError, ValueError):
        return None
    if port <= 0 or port > 65535:
        return None
    return port


def _sanitize_color_scheme(value: str | None) -> str | None:
    if value is None:
        return None
    if not isinstance(value, str):
        raise ValueError(
            "Le mode de couleur doit être system, light ou dark."
        )
    candidate = value.strip().lower()
    if candidate not in _ALLOWED_COLOR_SCHEMES:
        raise ValueError(
            "Le mode de couleur doit être system, light ou dark."
        )
    return None if candidate == DEFAULT_APPEARANCE_COLOR_SCHEME else candidate


def _resolve_color_scheme(settings: AppSettings | None) -> str:
    raw_value = getattr(settings, "appearance_color_scheme", None)
    if isinstance(raw_value, str):
        candidate = raw_value.strip().lower()
        if candidate in _ALLOWED_COLOR_SCHEMES:
            return candidate
    return DEFAULT_APPEARANCE_COLOR_SCHEME


_HEX_COLOR_PATTERN = re.compile(r"#([0-9a-fA-F]{6})")


def _sanitize_accent_color(value: str | None) -> str | None:
    if value is None:
        return None
    if not isinstance(value, str):
        raise ValueError(
            "La couleur d'accent doit être au format hexadécimal (#RRGGBB)."
        )
    candidate = value.strip()
    if not candidate:
        return None
    if not candidate.startswith("#"):
        candidate = f"#{candidate}"
    if not _HEX_COLOR_PATTERN.fullmatch(candidate):
        raise ValueError(
            "La couleur d'accent doit être au format hexadécimal (#RRGGBB)."
        )
    normalized = candidate.lower()
    return None if normalized == DEFAULT_APPEARANCE_ACCENT_COLOR else normalized


def _resolve_accent_color(settings: AppSettings | None) -> str:
    raw_value = getattr(settings, "appearance_accent_color", None)
    if isinstance(raw_value, str):
        candidate = raw_value.strip()
        if candidate and candidate.startswith("#"):
            normalized = candidate.lower()
            if _HEX_COLOR_PATTERN.fullmatch(normalized):
                return normalized
    return DEFAULT_APPEARANCE_ACCENT_COLOR


def _sanitize_surface_value(
    name: str,
    value: int | float | str | None,
    *,
    minimum: float,
    maximum: float,
) -> float | None:
    if value is None:
        return None
    try:
        numeric = float(value)
    except (TypeError, ValueError):
        raise ValueError(
            f"La valeur {name} doit être numérique."
        ) from None
    if not math.isfinite(numeric) or numeric < minimum or numeric > maximum:
        raise ValueError(
            f"La valeur {name} doit être comprise entre {minimum} et {maximum}."
        )
    return float(numeric)


def _resolve_surface_value(
    value: int | float | str | None,
    default: float,
    *,
    minimum: float,
    maximum: float,
) -> float:
    try:
        numeric = float(value)
    except (TypeError, ValueError):
        return default
    if not math.isfinite(numeric):
        return default
    return float(min(max(numeric, minimum), maximum))


def _sanitize_font(value: str | None, default: str) -> str | None:
    if value is None:
        return None
    candidate = value.strip()
    if not candidate:
        return None
    return None if candidate == default else candidate


def _resolve_font(value: str | None, default: str) -> str:
    if isinstance(value, str):
        candidate = value.strip()
        if candidate:
            return candidate
    return default


def _resolve_placeholder(value: str | None) -> str:
    if isinstance(value, str):
        candidate = value.strip()
        if candidate:
            return candidate
    return DEFAULT_APPEARANCE_PLACEHOLDER


def _resolve_optional_text(value: str | None) -> str:
    if isinstance(value, str):
        candidate = value.strip()
        if candidate:
            return candidate
    return ""


_VALID_TRANSPORTS = {"udp", "tcp", "tls"}


def _normalize_transport(value: str | None) -> str | None:
    if value is None:
        return None
    candidate = value.strip().lower()
    if not candidate:
        return None
    if candidate not in _VALID_TRANSPORTS:
        return None
    return candidate


def _normalize_model_provider(value: str | None) -> str | None:
    if value is None:
        return None
    candidate = value.strip().lower()
    return candidate or None


def _normalize_provider_id(value: Any) -> str:
    candidate = ""
    if isinstance(value, str):
        candidate = value.strip()
    if not candidate:
        candidate = uuid.uuid4().hex
    return candidate


def _normalize_optional_encrypted(value: Any) -> str | None:
    if not isinstance(value, str):
        return None
    candidate = value.strip()
    return candidate or None


def _load_stored_model_providers(
    settings: AppSettings | None,
) -> list[StoredModelProvider]:
    if not settings or not settings.model_provider_configs:
        return []
    try:
        raw_payload = json.loads(settings.model_provider_configs)
    except (TypeError, json.JSONDecodeError):
        logger.warning(
            "Configuration des fournisseurs de modèles illisible : JSON invalide."
        )
        return []

    records: list[StoredModelProvider] = []
    for entry in raw_payload:
        if not isinstance(entry, dict):
            continue
        provider = _normalize_model_provider(entry.get("provider"))
        base = _sanitize_model_api_base(entry.get("api_base"), strict=False)
        if not provider or not base:
            continue
        record = StoredModelProvider(
            id=_normalize_provider_id(entry.get("id")),
            provider=provider,
            api_base=base,
            api_key_encrypted=_normalize_optional_encrypted(
                entry.get("api_key_encrypted")
            ),
            api_key_hint=_normalize_optional_encrypted(entry.get("api_key_hint")),
            is_default=bool(entry.get("is_default")),
        )
        records.append(record)
    return records


def _dump_stored_model_providers(records: list[StoredModelProvider]) -> str | None:
    if not records:
        return None
    payload = [record.to_dict() for record in records]
    return json.dumps(payload, ensure_ascii=False)


def _sanitize_model_api_base(
    value: str | None, *, strict: bool = False
) -> str | None:
    if value is None:
        return None
    candidate = value.strip()
    if not candidate:
        return None
    try:
        parsed = urlparse(candidate)
    except ValueError as exc:
        if strict:
            raise ValueError("URL de base du fournisseur invalide") from exc
        return None
    if parsed.scheme not in {"http", "https"} or not parsed.netloc:
        if strict:
            raise ValueError(
                "L'URL de base du fournisseur doit commencer par http(s)://"
                " et contenir un hôte."
            )
        return None
    return candidate.rstrip("/")


def _has_model_overrides(settings: AppSettings | None) -> bool:
    if not settings:
        return False
    if _load_stored_model_providers(settings):
        return True
    if _normalize_model_provider(settings.model_provider):
        return True
    if _sanitize_model_api_base(settings.model_api_base, strict=False):
        return True
    if settings.model_api_key_encrypted:
        return True
    return False


def _build_model_provider_configs(
    settings: AppSettings | None,
) -> tuple[ModelProviderConfig, ...]:
    if not settings:
        return tuple()

    records = _load_stored_model_providers(settings)
    configs: list[ModelProviderConfig] = []

    if records:
        for record in records:
            configs.append(
                ModelProviderConfig(
                    provider=record.provider,
                    api_base=record.api_base,
                    api_key=_decrypt_secret(record.api_key_encrypted),
                    is_default=record.is_default,
                    id=record.id,
                )
            )
        return tuple(configs)

    provider = _normalize_model_provider(settings.model_provider)
    base = _sanitize_model_api_base(settings.model_api_base, strict=False)
    if provider and base:
        configs.append(
            ModelProviderConfig(
                provider=provider,
                api_base=base,
                api_key=_decrypt_secret(settings.model_api_key_encrypted),
                is_default=True,
                id="__env__",
            )
        )
    return tuple(configs)


def resolve_model_provider_credentials(
    provider_id: str,
    *,
    session: Session | None = None,
) -> ResolvedModelProviderCredentials | None:
    normalized = provider_id.strip() if isinstance(provider_id, str) else ""
    if not normalized:
        return None

    owned_session = False
    db_session = session
    if db_session is None:
        db_session = SessionLocal()
        owned_session = True

    try:
        settings = get_thread_title_prompt_override(db_session)
        record: StoredModelProvider | None = None
        if settings is not None:
            for candidate in _load_stored_model_providers(settings):
                if candidate.id == normalized:
                    record = candidate
                    break
        if record is None:
            return None
        return ResolvedModelProviderCredentials(
            id=record.id,
            provider=record.provider,
            api_base=record.api_base,
            api_key=_decrypt_secret(record.api_key_encrypted),
        )
    finally:
        if owned_session and db_session is not None:
            db_session.close()


def _compute_model_overrides(settings: AppSettings | None) -> dict[str, Any]:
    overrides: dict[str, Any] = {}
    configs = _build_model_provider_configs(settings)
    if configs:
        overrides["model_providers"] = configs
        default_config = next((cfg for cfg in configs if cfg.is_default), configs[0])
        overrides["model_provider"] = default_config.provider
        overrides["model_api_base"] = default_config.api_base
        if default_config.api_key:
            overrides["model_api_key"] = default_config.api_key
            overrides["model_api_key_env"] = ADMIN_MODEL_API_KEY_ENV
            if default_config.provider == "openai":
                overrides["openai_api_key"] = default_config.api_key
        return overrides

    if not settings:
        return overrides
    provider = _normalize_model_provider(settings.model_provider)
    if provider:
        overrides["model_provider"] = provider
    base = _sanitize_model_api_base(settings.model_api_base, strict=False)
    if base:
        overrides["model_api_base"] = base
    decrypted = _decrypt_secret(settings.model_api_key_encrypted)
    if decrypted:
        overrides["model_api_key"] = decrypted
        overrides["model_api_key_env"] = ADMIN_MODEL_API_KEY_ENV
        if provider == "openai":
            overrides["openai_api_key"] = decrypted
    return overrides


def _resolve_appearance_settings(settings: AppSettings | None) -> dict[str, Any]:
    return {
        "color_scheme": _resolve_color_scheme(settings),
        "accent_color": _resolve_accent_color(settings),
        "use_custom_surface_colors": bool(
            getattr(settings, "appearance_use_custom_surface", False)
        ),
        "surface_hue": _resolve_surface_value(
            getattr(settings, "appearance_surface_hue", None),
            DEFAULT_APPEARANCE_SURFACE_HUE,
            minimum=0.0,
            maximum=360.0,
        ),
        "surface_tint": _resolve_surface_value(
            getattr(settings, "appearance_surface_tint", None),
            DEFAULT_APPEARANCE_SURFACE_TINT,
            minimum=0.0,
            maximum=100.0,
        ),
        "surface_shade": _resolve_surface_value(
            getattr(settings, "appearance_surface_shade", None),
            DEFAULT_APPEARANCE_SURFACE_SHADE,
            minimum=0.0,
            maximum=100.0,
        ),
        "heading_font": _resolve_font(
            getattr(settings, "appearance_heading_font", None),
            DEFAULT_APPEARANCE_HEADING_FONT,
        ),
        "body_font": _resolve_font(
            getattr(settings, "appearance_body_font", None),
            DEFAULT_APPEARANCE_BODY_FONT,
        ),
        "start_screen_greeting": _resolve_optional_text(
            getattr(settings, "appearance_start_greeting", None)
        ),
        "start_screen_prompt": _resolve_optional_text(
            getattr(settings, "appearance_start_prompt", None)
        ),
        "start_screen_placeholder": _resolve_placeholder(
            getattr(settings, "appearance_input_placeholder", None)
        ),
        "start_screen_disclaimer": _resolve_optional_text(
            getattr(settings, "appearance_disclaimer", None)
        ),
    }


def _has_custom_appearance(settings: AppSettings | None) -> bool:
    if not settings:
        return False
    resolved = _resolve_appearance_settings(settings)
    if resolved["color_scheme"] != DEFAULT_APPEARANCE_COLOR_SCHEME:
        return True
    if resolved["accent_color"].lower() != DEFAULT_APPEARANCE_ACCENT_COLOR:
        return True
    if resolved["use_custom_surface_colors"] and (
        resolved["surface_hue"] != DEFAULT_APPEARANCE_SURFACE_HUE
        or resolved["surface_tint"] != DEFAULT_APPEARANCE_SURFACE_TINT
        or resolved["surface_shade"] != DEFAULT_APPEARANCE_SURFACE_SHADE
    ):
        return True
    if resolved["heading_font"] != DEFAULT_APPEARANCE_HEADING_FONT:
        return True
    if resolved["body_font"] != DEFAULT_APPEARANCE_BODY_FONT:
        return True
    if resolved["start_screen_greeting"] != DEFAULT_APPEARANCE_GREETING:
        return True
    if resolved["start_screen_prompt"] != DEFAULT_APPEARANCE_PROMPT:
        return True
    if resolved["start_screen_placeholder"] != DEFAULT_APPEARANCE_PLACEHOLDER:
        return True
    if resolved["start_screen_disclaimer"] != DEFAULT_APPEARANCE_DISCLAIMER:
        return True
    return False


def apply_runtime_model_overrides(settings: AppSettings | None) -> Any:
    overrides = _compute_model_overrides(settings)
    set_runtime_settings_overrides(overrides or None)
    return get_settings()


def _resolved_sip_values(
    settings: AppSettings | None,
) -> tuple[
    str | None,
    str | None,
    str | None,
    str | None,
    int | None,
    str | None,
]:
    if not settings:
        return (None, None, None, None, None, None)
    return (
        _normalize_optional_string(settings.sip_trunk_uri),
        _normalize_optional_string(settings.sip_trunk_username),
        _normalize_optional_string(settings.sip_trunk_password),
        _normalize_optional_string(settings.sip_contact_host),
        _normalize_optional_int(settings.sip_contact_port),
        _normalize_transport(settings.sip_contact_transport),
    )


def update_appearance_settings(
    session: Session,
    *,
    color_scheme: str | None | object = _UNSET,
    accent_color: str | None | object = _UNSET,
    use_custom_surface_colors: bool | None | object = _UNSET,
    surface_hue: float | int | str | None | object = _UNSET,
    surface_tint: float | int | str | None | object = _UNSET,
    surface_shade: float | int | str | None | object = _UNSET,
    heading_font: str | None | object = _UNSET,
    body_font: str | None | object = _UNSET,
    start_screen_greeting: str | None | object = _UNSET,
    start_screen_prompt: str | None | object = _UNSET,
    start_screen_placeholder: str | None | object = _UNSET,
    start_screen_disclaimer: str | None | object = _UNSET,
) -> AppSettings:
    stored_settings = get_thread_title_prompt_override(session)
    settings = stored_settings
    if settings is None:
        settings = AppSettings(
            thread_title_prompt=_default_thread_title_prompt(),
            thread_title_model=_default_thread_title_model(),
        )

    changed = False

    if color_scheme is not _UNSET:
        if color_scheme is not None and not isinstance(color_scheme, str):
            raise ValueError(
                "Le mode de couleur doit être une chaîne de caractères."
            )
        settings.appearance_color_scheme = _sanitize_color_scheme(
            color_scheme
        )
        changed = True

    if accent_color is not _UNSET:
        if accent_color is not None and not isinstance(accent_color, str):
            raise ValueError(
                "La couleur d'accent doit être une chaîne au format #RRGGBB."
            )
        settings.appearance_accent_color = _sanitize_accent_color(accent_color)
        changed = True

    if use_custom_surface_colors is not _UNSET:
        settings.appearance_use_custom_surface = bool(use_custom_surface_colors)
        changed = True

    if surface_hue is not _UNSET:
        settings.appearance_surface_hue = _sanitize_surface_value(
            "surface_hue",
            surface_hue,
            minimum=0.0,
            maximum=360.0,
        )
        changed = True

    if surface_tint is not _UNSET:
        settings.appearance_surface_tint = _sanitize_surface_value(
            "surface_tint",
            surface_tint,
            minimum=0.0,
            maximum=100.0,
        )
        changed = True

    if surface_shade is not _UNSET:
        settings.appearance_surface_shade = _sanitize_surface_value(
            "surface_shade",
            surface_shade,
            minimum=0.0,
            maximum=100.0,
        )
        changed = True

    if heading_font is not _UNSET:
        if heading_font is not None and not isinstance(heading_font, str):
            raise ValueError("La police des titres doit être une chaîne.")
        settings.appearance_heading_font = _sanitize_font(
            heading_font, DEFAULT_APPEARANCE_HEADING_FONT
        )
        changed = True

    if body_font is not _UNSET:
        if body_font is not None and not isinstance(body_font, str):
            raise ValueError("La police principale doit être une chaîne.")
        settings.appearance_body_font = _sanitize_font(
            body_font, DEFAULT_APPEARANCE_BODY_FONT
        )
        changed = True

    if start_screen_greeting is not _UNSET:
        if start_screen_greeting is not None and not isinstance(start_screen_greeting, str):
            raise ValueError("Le message de bienvenue doit être une chaîne.")
        settings.appearance_start_greeting = _normalize_optional_string(
            start_screen_greeting
        )
        changed = True

    if start_screen_prompt is not _UNSET:
        if start_screen_prompt is not None and not isinstance(start_screen_prompt, str):
            raise ValueError("La phrase d'accroche doit être une chaîne.")
        settings.appearance_start_prompt = _normalize_optional_string(
            start_screen_prompt
        )
        changed = True

    if start_screen_placeholder is not _UNSET:
        if start_screen_placeholder is not None and not isinstance(start_screen_placeholder, str):
            raise ValueError("Le placeholder doit être une chaîne.")
        settings.appearance_input_placeholder = _normalize_optional_string(
            start_screen_placeholder
        )
        changed = True

    if start_screen_disclaimer is not _UNSET:
        if start_screen_disclaimer is not None and not isinstance(start_screen_disclaimer, str):
            raise ValueError("L'avertissement doit être une chaîne.")
        settings.appearance_disclaimer = _normalize_optional_string(
            start_screen_disclaimer
        )
        changed = True

    if not changed:
        return settings

    settings.updated_at = _now()
    session.add(settings)
    session.commit()
    session.refresh(settings)
    return settings


def update_admin_settings(
    session: Session,
    *,
    thread_title_prompt: str | None | object = _UNSET,
    thread_title_model: str | None | object = _UNSET,
    sip_trunk_uri: str | None | object = _UNSET,
    sip_trunk_username: str | None | object = _UNSET,
    sip_trunk_password: str | None | object = _UNSET,
    sip_contact_host: str | None | object = _UNSET,
    sip_contact_port: int | str | None | object = _UNSET,
    sip_contact_transport: str | None | object = _UNSET,
    model_provider: str | None | object = _UNSET,
    model_api_base: str | None | object = _UNSET,
    model_api_key: str | None | object = _UNSET,
    model_providers: list[Any] | None | object = _UNSET,
) -> AdminSettingsUpdateResult:
    default_prompt = _default_thread_title_prompt()
    default_model = _default_thread_title_model()
    stored_settings = get_thread_title_prompt_override(session)
    previous_prompt = _resolved_prompt(stored_settings, default_prompt)
    previous_model = _resolved_thread_title_model(stored_settings, default_model)
    previous_sip_values = _resolved_sip_values(stored_settings)
    previous_overrides = _compute_model_overrides(stored_settings)

    settings = stored_settings
    created = False

    if settings is None:
        settings = AppSettings(
            thread_title_prompt=default_prompt,
            thread_title_model=default_model,
        )
        created = True

    changed = False

    if thread_title_prompt is not _UNSET:
        settings.thread_title_prompt = _normalize_prompt(
            thread_title_prompt, default_prompt
        )
        changed = True

    if thread_title_model is not _UNSET:
        settings.thread_title_model = _normalize_thread_title_model(
            thread_title_model, default_model
        )
        changed = True

    if sip_trunk_uri is not _UNSET:
        settings.sip_trunk_uri = _normalize_optional_string(sip_trunk_uri)
        changed = True

    if sip_trunk_username is not _UNSET:
        settings.sip_trunk_username = _normalize_optional_string(sip_trunk_username)
        changed = True

    if sip_trunk_password is not _UNSET:
        settings.sip_trunk_password = _normalize_optional_string(sip_trunk_password)
        changed = True

    if sip_contact_host is not _UNSET:
        settings.sip_contact_host = _normalize_optional_string(sip_contact_host)
        changed = True

    if sip_contact_port is not _UNSET:
        settings.sip_contact_port = _normalize_optional_int(sip_contact_port)
        changed = True

    if sip_contact_transport is not _UNSET:
        settings.sip_contact_transport = _normalize_transport(sip_contact_transport)
        changed = True

    if model_provider is not _UNSET:
        if model_provider is None:
            settings.model_provider = None
        else:
            normalized_provider = _normalize_model_provider(str(model_provider))
            if not normalized_provider:
                raise ValueError(
                    "Le fournisseur de modèles doit contenir au moins un caractère."
                )
            settings.model_provider = normalized_provider
        changed = True

    if model_api_base is not _UNSET:
        if model_api_base is None:
            settings.model_api_base = None
        else:
            normalized_base = _sanitize_model_api_base(
                str(model_api_base), strict=True
            )
            settings.model_api_base = normalized_base
        changed = True

    existing_provider_records = _load_stored_model_providers(stored_settings)
    legacy_record: StoredModelProvider | None = None
    if not existing_provider_records and stored_settings is not None:
        legacy_provider = _normalize_model_provider(stored_settings.model_provider)
        legacy_base = _sanitize_model_api_base(
            stored_settings.model_api_base, strict=False
        )
        if legacy_provider and legacy_base:
            legacy_record = StoredModelProvider(
                id="__legacy__",
                provider=legacy_provider,
                api_base=legacy_base,
                api_key_encrypted=stored_settings.model_api_key_encrypted,
                api_key_hint=stored_settings.model_api_key_hint,
                is_default=True,
            )

    if model_api_key is not _UNSET:
        if model_api_key is None:
            settings.model_api_key_encrypted = None
            settings.model_api_key_hint = None
        else:
            candidate_key = str(model_api_key)
            stripped_key = candidate_key.strip()
            if not stripped_key:
                raise ValueError("La clé API ne peut pas être vide.")
            ensure_secret_key_available()
            settings.model_api_key_encrypted = _encrypt_secret(stripped_key)
            settings.model_api_key_hint = _mask_secret(stripped_key)
        changed = True

    if model_providers is not _UNSET:
        changed = True
        submitted = model_providers or []
        new_records: list[StoredModelProvider] = []
        existing_by_id = {record.id: record for record in existing_provider_records}
        if legacy_record is not None:
            existing_by_id[legacy_record.id] = legacy_record
        default_count = 0
        seen_ids: set[str] = set()

        for item in submitted:
            if hasattr(item, "model_dump"):
                entry = item.model_dump()
            elif isinstance(item, dict):
                entry = dict(item)
            else:
                raise ValueError("Format de configuration de fournisseur invalide.")

            provider_value = _normalize_model_provider(entry.get("provider"))
            if not provider_value:
                raise ValueError(
                    "Chaque fournisseur doit contenir au moins un caractère."
                )

            try:
                normalized_base = _sanitize_model_api_base(
                    entry.get("api_base"), strict=True
                )
            except ValueError as exc:
                raise ValueError(str(exc)) from exc

            entry_id = _normalize_provider_id(entry.get("id"))
            if entry_id in seen_ids:
                raise ValueError(
                    "Chaque configuration de fournisseur doit avoir un identifiant "
                    "unique."
                )
            seen_ids.add(entry_id)

            is_default = bool(entry.get("is_default"))
            if is_default:
                default_count += 1

            delete_flag = bool(entry.get("delete_api_key"))
            new_key = entry.get("api_key")
            if delete_flag and new_key not in (None, ""):
                raise ValueError(
                    "Impossible de fournir une clé API et de demander sa suppression."
                )

            encrypted = None
            hint = None
            existing_record = existing_by_id.get(entry_id)
            if existing_record is not None:
                encrypted = existing_record.api_key_encrypted
                hint = existing_record.api_key_hint

            if new_key is not None:
                candidate = str(new_key)
                stripped_candidate = candidate.strip()
                if not stripped_candidate:
                    raise ValueError("La clé API ne peut pas être vide.")
                ensure_secret_key_available()
                encrypted = _encrypt_secret(stripped_candidate)
                hint = _mask_secret(stripped_candidate)
            elif delete_flag:
                encrypted = None
                hint = None

            new_records.append(
                StoredModelProvider(
                    id=entry_id,
                    provider=provider_value,
                    api_base=normalized_base,
                    api_key_encrypted=encrypted,
                    api_key_hint=hint,
                    is_default=is_default,
                )
            )

        if new_records:
            if default_count == 0:
                raise ValueError(
                    "Un fournisseur par défaut doit être sélectionné lorsqu'au moins "
                    "une configuration est enregistrée."
                )
            if default_count > 1:
                raise ValueError("Un seul fournisseur peut être défini par défaut.")

        settings.model_provider_configs = _dump_stored_model_providers(new_records)

        if new_records:
            default_record = next(record for record in new_records if record.is_default)
            settings.model_provider = default_record.provider
            settings.model_api_base = default_record.api_base
            settings.model_api_key_encrypted = default_record.api_key_encrypted
            settings.model_api_key_hint = default_record.api_key_hint
        else:
            settings.model_provider = None
            settings.model_api_base = None
            settings.model_api_key_encrypted = None
            settings.model_api_key_hint = None

    if not changed:
        return AdminSettingsUpdateResult(
            settings=None if created else settings,
            sip_changed=False,
            prompt_changed=False,
            model_settings_changed=False,
            provider_changed=False,
        )

    normalized_prompt = settings.thread_title_prompt.strip()
    if not normalized_prompt:
        normalized_prompt = default_prompt
        settings.thread_title_prompt = normalized_prompt

    normalized_model = settings.thread_title_model.strip()
    if not normalized_model:
        normalized_model = default_model
        settings.thread_title_model = normalized_model

    has_custom_prompt = normalized_prompt != default_prompt
    has_custom_model = normalized_model != default_model
    resolved_sip_values = _resolved_sip_values(settings)
    has_sip_values = any(value is not None for value in resolved_sip_values)
    new_overrides = _compute_model_overrides(settings)
    has_model_values = bool(new_overrides)
    has_appearance_values = _has_custom_appearance(settings)

    if (
        not has_custom_prompt
        and not has_custom_model
        and not has_sip_values
        and not has_model_values
        and not has_appearance_values
    ):
        new_prompt = default_prompt
        new_model = default_model
        new_sip_values = (None, None, None, None, None, None)
        if not created:
            session.delete(settings)
            session.commit()
        return AdminSettingsUpdateResult(
            settings=None,
            sip_changed=previous_sip_values != new_sip_values,
            prompt_changed=(
                previous_prompt != new_prompt or previous_model != new_model
            ),
            model_settings_changed=previous_overrides != new_overrides,
            provider_changed=(
                previous_overrides.get("model_provider")
                != new_overrides.get("model_provider")
            ),
        )

    settings.updated_at = _now()
    session.add(settings)
    session.commit()
    session.refresh(settings)
    new_prompt = _resolved_prompt(settings, default_prompt)
    new_model = _resolved_thread_title_model(settings, default_model)
    new_sip_values = resolved_sip_values
    final_overrides = _compute_model_overrides(settings)
    return AdminSettingsUpdateResult(
        settings=settings,
        sip_changed=previous_sip_values != new_sip_values,
        prompt_changed=(
            previous_prompt != new_prompt or previous_model != new_model
        ),
        model_settings_changed=previous_overrides != final_overrides,
        provider_changed=(
            previous_overrides.get("model_provider")
            != final_overrides.get("model_provider")
        ),
    )


def resolve_thread_title_prompt(session: Session | None = None) -> str:
    default_prompt = _default_thread_title_prompt()
    try:
        if session is not None:
            override = get_thread_title_prompt_override(session)
            if override and override.thread_title_prompt.strip():
                return override.thread_title_prompt.strip()
            return default_prompt

        with SessionLocal() as owned_session:
            override = get_thread_title_prompt_override(owned_session)
            if override and override.thread_title_prompt.strip():
                return override.thread_title_prompt.strip()
    except Exception:  # pragma: no cover - graceful fallback
        return default_prompt

    return default_prompt


def resolve_thread_title_model(session: Session | None = None) -> str:
    default_model = _default_thread_title_model()
    try:
        if session is not None:
            override = get_thread_title_prompt_override(session)
            if override and override.thread_title_model.strip():
                return override.thread_title_model.strip()
            return default_model

        with SessionLocal() as owned_session:
            override = get_thread_title_prompt_override(owned_session)
            if override and override.thread_title_model.strip():
                return override.thread_title_model.strip()
    except Exception:  # pragma: no cover - graceful fallback
        return default_model

    return default_model


def resolve_appearance_settings(session: Session | None = None) -> dict[str, Any]:
    try:
        if session is not None:
            override = get_thread_title_prompt_override(session)
            return serialize_appearance_settings(override)
        with SessionLocal() as owned_session:
            override = get_thread_title_prompt_override(owned_session)
            return serialize_appearance_settings(override)
    except Exception:  # pragma: no cover - fallback
        return serialize_appearance_settings(None)


def serialize_admin_settings(
    settings: AppSettings | None,
    *,
    default_prompt: str | None = None,
) -> dict[str, Any]:
    resolved_default_prompt = default_prompt or _default_thread_title_prompt()
    resolved_prompt = resolved_default_prompt
    if settings and settings.thread_title_prompt.strip():
        resolved_prompt = settings.thread_title_prompt.strip()

    resolved_default_model = _default_thread_title_model()
    resolved_model = _resolved_thread_title_model(settings, resolved_default_model)

    is_custom_prompt = bool(
        settings and resolved_prompt != resolved_default_prompt
    )
    is_custom_model = bool(settings and resolved_model != resolved_default_model)
    runtime_settings = get_settings()
    provider_overridden = bool(
        settings and _normalize_model_provider(settings.model_provider)
    )
    base_overridden = bool(
        settings and _sanitize_model_api_base(settings.model_api_base, strict=False)
    )
    api_key_managed = bool(settings and settings.model_api_key_encrypted)
    stored_records = _load_stored_model_providers(settings)
    serialized_records = [
        {
            "id": record.id,
            "provider": record.provider,
            "api_base": record.api_base,
            "api_key_hint": record.api_key_hint,
            "has_api_key": bool(record.api_key_encrypted),
            "is_default": record.is_default,
        }
        for record in stored_records
    ]

    return {
        "thread_title_prompt": resolved_prompt,
        "default_thread_title_prompt": resolved_default_prompt,
        "is_custom_thread_title_prompt": is_custom_prompt,
        "thread_title_model": resolved_model,
        "default_thread_title_model": resolved_default_model,
        "is_custom_thread_title_model": is_custom_model,
        "model_provider": runtime_settings.model_provider,
        "model_api_base": runtime_settings.model_api_base,
        "is_model_provider_overridden": provider_overridden,
        "is_model_api_base_overridden": base_overridden,
        "is_model_api_key_managed": api_key_managed,
        "model_api_key_hint": (
            settings.model_api_key_hint if api_key_managed and settings else None
        ),
        "model_providers": serialized_records,
        "sip_trunk_uri": _normalize_optional_string(
            settings.sip_trunk_uri if settings else None
        ),
        "sip_trunk_username": _normalize_optional_string(
            settings.sip_trunk_username if settings else None
        ),
        "sip_trunk_password": _normalize_optional_string(
            settings.sip_trunk_password if settings else None
        ),
        "sip_contact_host": _normalize_optional_string(
            settings.sip_contact_host if settings else None
        ),
        "sip_contact_port": _normalize_optional_int(
            settings.sip_contact_port if settings else None
        ),
        "sip_contact_transport": _normalize_transport(
            settings.sip_contact_transport if settings else None
        ),
        "created_at": settings.created_at if settings else None,
        "updated_at": settings.updated_at if settings else None,
    }


def serialize_appearance_settings(settings: AppSettings | None) -> dict[str, Any]:
    resolved = _resolve_appearance_settings(settings)
    resolved["created_at"] = settings.created_at if settings else None
    resolved["updated_at"] = settings.updated_at if settings else None
    return resolved<|MERGE_RESOLUTION|>--- conflicted
+++ resolved
@@ -3,12 +3,9 @@
 import datetime
 import json
 import logging
-<<<<<<< HEAD
-=======
 import math
 import os
 import re
->>>>>>> 0719327d
 import uuid
 from dataclasses import dataclass
 from typing import Any
