--- conflicted
+++ resolved
@@ -8,7 +8,6 @@
 from sqlalchemy import inspect, select, text
 
 from .config import get_settings
-<<<<<<< HEAD
 from .database import (
     SessionLocal,
     ensure_database_extensions,
@@ -17,10 +16,6 @@
     wait_for_database,
 )
 from .models import Base, User
-=======
-from .database import SessionLocal, engine, wait_for_database
-from .models import Base, User, Workflow
->>>>>>> afda4ee2
 from .security import hash_password
 
 logger = logging.getLogger("chatkit.server")
