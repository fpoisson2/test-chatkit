--- conflicted
+++ resolved
@@ -341,7 +341,6 @@
     workflow_id: int
 
 
-<<<<<<< HEAD
 class DocumentationMetadataResponse(BaseModel):
     slug: str
     title: str | None = None
@@ -388,7 +387,6 @@
     )
     content_markdown: str | None = None
     metadata: dict[str, Any] | None = None
-=======
 class WorkflowImportRequest(BaseModel):
     workflow_id: int | None = None
     slug: str | None = None
@@ -397,7 +395,6 @@
     version_name: str | None = None
     mark_as_active: bool | None = False
     graph: WorkflowGraphInput
->>>>>>> b2d1f9c7
 
 
 class WidgetTemplateBase(BaseModel):
